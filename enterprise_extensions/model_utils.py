--- conflicted
+++ resolved
@@ -9,17 +9,9 @@
 try:
     import acor
 except ImportError:
-<<<<<<< HEAD
-    import pickle
-
-from enterprise_extensions.empirical_distr import (EmpiricalDistribution1D,
-                                                   EmpiricalDistribution2D,
-                                                   make_empirical_distributions)
-=======
     from emcee.autocorr import integrated_time as acor
 
 from enterprise_extensions import models
->>>>>>> 2e1fd7eb
 
 # Log-spaced frequncies
 

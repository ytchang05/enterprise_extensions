# -*- coding: utf-8 -*-
from __future__ import (absolute_import, division,
                        print_function, unicode_literals)
import numpy as np
import types

from enterprise.signals import parameter
from enterprise.signals import selections
from enterprise.signals import white_signals
from enterprise.signals import gp_signals
from enterprise.signals import utils
from enterprise.signals import gp_bases as gpb
from enterprise.signals import gp_priors as gpp
from . import gp_kernels as gpk
from . import chromatic as chrom
from . import dropout as dropout

__all__ = ['white_noise_block',
           'red_noise_block',
           'dm_noise_block',
           'scattering_noise_block',
           'chromatic_noise_block',
           'common_red_noise_block',
           ]

def channelized_backends(backend_flags):
    """Selection function to split by channelized backend flags only. For ECORR"""
    flagvals = np.unique(backend_flags)
    ch_b = ['ASP', 'GASP', 'GUPPI', 'PUPPI', 'CHIME']
    flagvals = filter(lambda x: any(map(lambda y: y in x, ch_b)), flagvals)
    return {flagval: backend_flags == flagval for flagval in flagvals}

def white_noise_block(vary=False, inc_ecorr=False, gp_ecorr=False,
                      efac1=False, select='backend', name=None):
    """
    Returns the white noise block of the model:

        1. EFAC per backend/receiver system
        2. EQUAD per backend/receiver system
        3. ECORR per backend/receiver system

    :param vary:
        If set to true we vary these parameters
        with uniform priors. Otherwise they are set to constants
        with values to be set later.
    :param inc_ecorr:
        include ECORR, needed for NANOGrav channelized TOAs
    :param gp_ecorr:
        whether to use the Gaussian process model for ECORR
    :param efac1:
        use a strong prior on EFAC = Normal(mu=1, stdev=0.1)
    """

    if select == 'backend':
        # define selection by observing backend
        backend = selections.Selection(selections.by_backend)
        # define selection by nanograv backends
        backend_ng = selections.Selection(selections.nanograv_backends)
        backend_ch = selections.Selection(channelized_backends)
    else:
        # define no selection
        backend = selections.Selection(selections.no_selection)

    # white noise parameters
    if vary:
        if efac1:
            efac = parameter.Normal(1.0, 0.1)
        else:
            efac = parameter.Uniform(0.01, 10.0)
        equad = parameter.Uniform(-8.5, -5)
        if inc_ecorr:
            ecorr = parameter.Uniform(-8.5, -5)
    else:
        efac = parameter.Constant()
        equad = parameter.Constant()
        if inc_ecorr:
            ecorr = parameter.Constant()

    # white noise signals
    ef = white_signals.MeasurementNoise(efac=efac,
                                        selection=backend)
    eq = white_signals.EquadNoise(log10_equad=equad,
                                  selection=backend)
    if inc_ecorr:
        if gp_ecorr:
            if name is None:
<<<<<<< HEAD
                ec = gp_signals.EcorrBasisModel(log10_ecorr=ecorr,
                                                selection=backend_ng)
            else:
                ec = gp_signals.EcorrBasisModel(log10_ecorr=ecorr,
                                                selection=backend_ng, name=name)

=======
                name = ''
            ec = gp_signals.EcorrBasisModel(log10_ecorr=ecorr,
                                            selection=backend_ch)
>>>>>>> b576fc79
        else:
            ec = white_signals.EcorrKernelNoise(log10_ecorr=ecorr,
                                                selection=backend_ch)

    # combine signals
    if inc_ecorr:
        s = ef + eq + ec
    elif not inc_ecorr:
        s = ef + eq

    return s


def red_noise_block(psd='powerlaw', prior='log-uniform', Tspan=None,
                    components=30, gamma_val=None, coefficients=False,
                    select=None, modes=None, wgts=None, combine=True,
                    break_flat=False, break_flat_fq=None,
                    dropout=False, k_threshold=0.5):
    """
    Returns red noise model:
        1. Red noise modeled as a power-law with 30 sampling frequencies
    :param psd:
        PSD function [e.g. powerlaw (default), turnover, spectrum, tprocess]
    :param prior:
        Prior on log10_A. Default if "log-uniform". Use "uniform" for
        upper limits.
    :param Tspan:
        Sets frequency sampling f_i = i / Tspan. Default will
        use overall time span for indivicual pulsar.
    :param components:
        Number of frequencies in sampling of red noise
    :param gamma_val:
        If given, this is the fixed slope of the power-law for
        powerlaw, turnover, or tprocess red noise
    :param coefficients: include latent coefficients in GP model?
    :param dropout: Use a dropout analysis for intrinsic red noise models.
        Currently only supports power law option.
    :param k_threshold: Threshold for dropout analysis.
    """
    # red noise parameters that are common
    if psd in ['powerlaw', 'powerlaw_genmodes', 'turnover',
               'tprocess', 'tprocess_adapt', 'infinitepower']:
        # parameters shared by PSD functions
        if prior == 'uniform':
            log10_A = parameter.LinearExp(-20, -11)
        elif prior == 'log-uniform' and gamma_val is not None:
            if np.abs(gamma_val - 4.33) < 0.1:
                log10_A = parameter.Uniform(-20, -11)
            else:
                log10_A = parameter.Uniform(-20, -11)
        else:
            log10_A = parameter.Uniform(-20, -11)

        if gamma_val is not None:
            gamma = parameter.Constant(gamma_val)
        else:
            gamma = parameter.Uniform(0, 7)

        # different PSD function parameters
        if psd == 'powerlaw' and dropout:
            k_drop = parameter.Uniform(0, 1)
            pl = dropout.dropout_powerlaw(log10_A=log10_A, gamma=gamma,
                                          k_drop=k_drop,
                                          k_threshold=k_threshold)
        elif psd == 'powerlaw':
            pl = utils.powerlaw(log10_A=log10_A, gamma=gamma)
        elif psd == 'powerlaw_genmodes':
            pl = gpp.powerlaw_genmodes(log10_A=log10_A, gamma=gamma, wgts=wgts)
        elif psd == 'turnover':
            kappa = parameter.Uniform(0, 7)
            lf0 = parameter.Uniform(-9, -7)
            pl = utils.turnover(log10_A=log10_A, gamma=gamma,
                                lf0=lf0, kappa=kappa)
        elif psd == 'tprocess':
            df = 2
            alphas = gpp.InvGamma(df/2, df/2, size=components)
            pl = gpp.t_process(log10_A=log10_A, gamma=gamma, alphas=alphas)
        elif psd == 'tprocess_adapt':
            df = 2
            alpha_adapt = gpp.InvGamma(df/2, df/2, size=1)
            nfreq = parameter.Uniform(-0.5, 10-0.5)
            pl = gpp.t_process_adapt(log10_A=log10_A, gamma=gamma,
                                    alphas_adapt=alpha_adapt, nfreq=nfreq)
        elif psd == 'infinitepower':
            pl = gpp.infinitepower()

    if psd == 'spectrum':
        if prior == 'uniform':
            log10_rho = parameter.LinearExp(-10, -4, size=components)
        elif prior == 'log-uniform':
            log10_rho = parameter.Uniform(-10, -4, size=components)

        pl = gpp.free_spectrum(log10_rho=log10_rho)

    if select == 'backend':
        # define selection by observing backend
        selection = selections.Selection(selections.by_backend)
    elif select == 'band' or select == 'band+':
        # define selection by observing band
        selection = selections.Selection(selections.by_band)
    else:
        # define no selection
        selection = selections.Selection(selections.no_selection)

    if break_flat:
        log10_A_flat = parameter.Uniform(-20, -11)
        gamma_flat = parameter.Constant(0)
        pl_flat = utils.powerlaw(log10_A=log10_A_flat, gamma=gamma_flat)

        freqs = 1.0 * np.arange(1, components+1) / Tspan
        components_low = sum(f < break_flat_fq for f in freqs)
        if components_low < 1.5:
            components_low = 2

        rn = gp_signals.FourierBasisGP(pl, components=components_low,
                                       Tspan=Tspan, coefficients=coefficients,
                                       combine=combine, selection=selection)

        rn_flat = gp_signals.FourierBasisGP(pl_flat,
                                            modes=freqs[components_low:],
                                            coefficients=coefficients,
                                            selection=selection,
                                            combine=combine,
                                            name='red_noise_hf')
        rn = rn + rn_flat
    else:
        rn = gp_signals.FourierBasisGP(pl, components=components,
                                       Tspan=Tspan,
                                       combine=combine,
                                       coefficients=coefficients,
                                       selection=selection,
                                       modes=modes)

    if select == 'band+':  # Add the common component as well
        rn = rn + gp_signals.FourierBasisGP(pl, components=components,
                                            Tspan=Tspan, combine=combine,
                                            coefficients=coefficients)

    return rn


def dm_noise_block(gp_kernel='diag', psd='powerlaw', nondiag_kernel='periodic',
                   prior='log-uniform', Tspan=None, components=30, dm_dt=15,
                   gamma_val=None, coefficients=False):
    """
    Returns DM noise model:

        1. DM noise modeled as a power-law with 30 sampling frequencies

    :param psd:
        PSD function [e.g. powerlaw (default), spectrum, tprocess]
    :param prior:
        Prior on log10_A. Default if "log-uniform". Use "uniform" for
        upper limits.
    :param Tspan:
        Sets frequency sampling f_i = i / Tspan. Default will
        use overall time span for indivicual pulsar.
    :param components:
        Number of frequencies in sampling of DM-variations.
    :param dm_dt:
        Step size for linear_interpolation_basis in units of days.
    :param gamma_val:
        If given, this is the fixed slope of the power-law for
        powerlaw, turnover, or tprocess DM-variations
    """
    # dm noise parameters that are common
    if gp_kernel == 'diag':
        if psd in ['powerlaw', 'turnover', 'tprocess', 'tprocess_adapt']:
            # parameters shared by PSD functions
            if prior == 'uniform':
                log10_A_dm = parameter.LinearExp(-20, -11)
            elif prior == 'log-uniform' and gamma_val is not None:
                if np.abs(gamma_val - 4.33) < 0.1:
                    log10_A_dm = parameter.Uniform(-20, -11)
                else:
                    log10_A_dm = parameter.Uniform(-20, -11)
            else:
                log10_A_dm = parameter.Uniform(-20, -11)

            if gamma_val is not None:
                gamma_dm = parameter.Constant(gamma_val)
            else:
                gamma_dm = parameter.Uniform(0, 7)

            # different PSD function parameters
            if psd == 'powerlaw':
                dm_prior = utils.powerlaw(log10_A=log10_A_dm, gamma=gamma_dm)
            elif psd == 'turnover':
                kappa_dm = parameter.Uniform(0, 7)
                lf0_dm = parameter.Uniform(-9, -7)
                dm_prior = utils.turnover(log10_A=log10_A_dm, gamma=gamma_dm,
                                          lf0=lf0_dm, kappa=kappa_dm)
            elif psd == 'tprocess':
                df = 2
                alphas_dm = gpp.InvGamma(df/2, df/2, size=components)
                dm_prior = gpp.t_process(log10_A=log10_A_dm, gamma=gamma_dm,
                                        alphas=alphas_dm)
            elif psd == 'tprocess_adapt':
                df = 2
                alpha_adapt_dm = gpp.InvGamma(df/2, df/2, size=1)
                nfreq_dm = parameter.Uniform(-0.5, 10-0.5)
                dm_prior = gpp.t_process_adapt(log10_A=log10_A_dm,
                                              gamma=gamma_dm,
                                              alphas_adapt=alpha_adapt_dm,
                                              nfreq=nfreq_dm)

        if psd == 'spectrum':
            if prior == 'uniform':
                log10_rho_dm = parameter.LinearExp(-10, -4, size=components)
            elif prior == 'log-uniform':
                log10_rho_dm = parameter.Uniform(-10, -4, size=components)

            dm_prior = gpp.free_spectrum(log10_rho=log10_rho_dm)

        dm_basis = utils.createfourierdesignmatrix_dm(nmodes=components,
                                                      Tspan=Tspan)

    elif gp_kernel == 'nondiag':
        if nondiag_kernel == 'periodic':
            # Periodic GP kernel for DM
            log10_sigma = parameter.Uniform(-10, -4)
            log10_ell = parameter.Uniform(1, 4)
            log10_p = parameter.Uniform(-4, 1)
            log10_gam_p = parameter.Uniform(-3, 2)

            dm_basis = gpk.linear_interp_basis_dm(dt=dm_dt*86400)
            dm_prior = gpk.periodic_kernel(log10_sigma=log10_sigma,
                                           log10_ell=log10_ell,
                                           log10_gam_p=log10_gam_p,
                                           log10_p=log10_p)
        elif nondiag_kernel == 'periodic_rfband':
            # Periodic GP kernel for DM with RQ radio-frequency dependence
            log10_sigma = parameter.Uniform(-10, -4)
            log10_ell = parameter.Uniform(1, 4)
            log10_ell2 = parameter.Uniform(2, 7)
            log10_alpha_wgt = parameter.Uniform(-4, 1)
            log10_p = parameter.Uniform(-4, 1)
            log10_gam_p = parameter.Uniform(-3, 2)

            dm_basis = gpk.get_tf_quantization_matrix(df=200, dt=dm_dt*86400,
                                                      dm=True)
            dm_prior = gpk.tf_kernel(log10_sigma=log10_sigma,
                                     log10_ell=log10_ell,
                                     log10_gam_p=log10_gam_p, log10_p=log10_p,
                                     log10_alpha_wgt=log10_alpha_wgt,
                                     log10_ell2=log10_ell2)
        elif nondiag_kernel == 'sq_exp':
            # squared-exponential GP kernel for DM
            log10_sigma = parameter.Uniform(-10, -4)
            log10_ell = parameter.Uniform(1, 4)

            dm_basis = gpk.linear_interp_basis_dm(dt=dm_dt*86400)
            dm_prior = gpk.se_dm_kernel(log10_sigma=log10_sigma,
                                        log10_ell=log10_ell)
        elif nondiag_kernel == 'sq_exp_rfband':
            # Sq-Exp GP kernel for DM with RQ radio-frequency dependence
            log10_sigma = parameter.Uniform(-10, -4)
            log10_ell = parameter.Uniform(1, 4)
            log10_ell2 = parameter.Uniform(2, 7)
            log10_alpha_wgt = parameter.Uniform(-4, 1)

            dm_basis = gpk.get_tf_quantization_matrix(df=200, dt=dm_dt*86400,
                                                      dm=True)
            dm_prior = gpk.sf_kernel(log10_sigma=log10_sigma,
                                     log10_ell=log10_ell,
                                     log10_alpha_wgt=log10_alpha_wgt,
                                     log10_ell2=log10_ell2)
        elif nondiag_kernel == 'dmx_like':
            # DMX-like signal
            log10_sigma = parameter.Uniform(-10, -4)

            dm_basis = gpk.linear_interp_basis_dm(dt=dm_dt*86400)
            dm_prior = gpk.dmx_ridge_prior(log10_sigma=log10_sigma)

    dmgp = gp_signals.BasisGP(dm_prior, dm_basis, name='dm_gp',
                              coefficients=coefficients)

    return dmgp


def chromatic_noise_block(gp_kernel='nondiag', psd='powerlaw',
                          nondiag_kernel='periodic',
                          prior='log-uniform',
                          idx=4, include_quadratic=False,
                          Tspan=None, name='chrom', components=30,
                          chrom_dt=15, coefficients=False):
    """
    Returns GP chromatic noise model :

        1. Chromatic modeled with user defined PSD with
        30 sampling frequencies. Available PSDs are
        ['powerlaw', 'turnover' 'spectrum']

    :param gp_kernel:
        Whether to use a diagonal kernel for the GP. ['diag','nondiag']
    :param nondiag_kernel:
        Which nondiagonal kernel to use for the GP.
        ['periodic','sq_exp','periodic_rfband','sq_exp_rfband']
    :param psd:
        PSD to use for common red noise signal. Available options
        are ['powerlaw', 'turnover' 'spectrum']
    :param prior:
        What type of prior to use for amplitudes. ['log-uniform','uniform']
    :param idx:
        Index of radio frequency dependence (i.e. DM is 2). Any float will work.
    :param include_quadratic:
        Whether to include a quadratic fit.
    :param name: Name of signal
    :param Tspan:
        Tspan from which to calculate frequencies for PSD-based GPs.
    :param components:
        Number of frequencies to use in 'diag' GPs.
    :param chrom_dt:
        Step size for linear_interpolation_basis in units of days.
    :param coefficients:
        Whether to keep coefficients of the GP.

    """
    if gp_kernel=='diag':
        chm_basis = gpb.createfourierdesignmatrix_chromatic(nmodes=components,
                                                            Tspan=Tspan)
        if psd in ['powerlaw', 'turnover']:
            if prior == 'uniform':
                log10_A = parameter.LinearExp(-18, -11)
            elif prior == 'log-uniform':
                log10_A = parameter.Uniform(-18, -11)
            gamma = parameter.Uniform(0, 7)

            # PSD
            if psd == 'powerlaw':
                chm_prior = utils.powerlaw(log10_A=log10_A, gamma=gamma)
            elif psd == 'turnover':
                kappa = parameter.Uniform(0, 7)
                lf0 = parameter.Uniform(-9, -7)
                chm_prior = utils.turnover(log10_A=log10_A, gamma=gamma,
                                           lf0=lf0, kappa=kappa)

        if psd == 'spectrum':
            if prior == 'uniform':
                log10_rho = parameter.LinearExp(-10, -4, size=components)
            elif prior == 'log-uniform':
                log10_rho = parameter.Uniform(-10, -4, size=components)
            chm_prior = gpp.free_spectrum(log10_rho=log10_rho)

    elif gp_kernel == 'nondiag':
        if nondiag_kernel == 'periodic':
            # Periodic GP kernel for DM
            log10_sigma = parameter.Uniform(-10, -4)
            log10_ell = parameter.Uniform(1, 4)
            log10_p = parameter.Uniform(-4, 1)
            log10_gam_p = parameter.Uniform(-3, 2)

            chm_basis = gpk.linear_interp_basis_chromatic(dt=chrom_dt*86400)
            chm_prior = gpk.periodic_kernel(log10_sigma=log10_sigma,
                                            log10_ell=log10_ell,
                                            log10_gam_p=log10_gam_p,
                                            log10_p=log10_p)

        elif nondiag_kernel == 'periodic_rfband':
            # Periodic GP kernel for DM with RQ radio-frequency dependence
            log10_sigma = parameter.Uniform(-10, -4)
            log10_ell = parameter.Uniform(1, 4)
            log10_ell2 = parameter.Uniform(2, 7)
            log10_alpha_wgt = parameter.Uniform(-4, 1)
            log10_p = parameter.Uniform(-4, 1)
            log10_gam_p = parameter.Uniform(-3, 2)

            chm_basis = gpk.get_tf_quantization_matrix(df=200, dt=chrom_dt*86400,
                                                       dm=True, idx=idx)
            chm_prior = gpk.tf_kernel(log10_sigma=log10_sigma,
                                      log10_ell=log10_ell,
                                      log10_gam_p=log10_gam_p,
                                      log10_p=log10_p,
                                      log10_alpha_wgt=log10_alpha_wgt,
                                      log10_ell2=log10_ell2)

        elif nondiag_kernel == 'sq_exp':
            # squared-exponential kernel for DM
            log10_sigma = parameter.Uniform(-10, -4)
            log10_ell = parameter.Uniform(1, 4)

            chm_basis = gpk.linear_interp_basis_chromatic(dt=chrom_dt*86400, idx=idx)
            chm_prior = gpk.se_dm_kernel(log10_sigma=log10_sigma,
                                         log10_ell=log10_ell)
        elif nondiag_kernel == 'sq_exp_rfband':
            # Sq-Exp GP kernel for Chrom with RQ radio-frequency dependence
            log10_sigma = parameter.Uniform(-10, -4)
            log10_ell = parameter.Uniform(1, 4)
            log10_ell2 = parameter.Uniform(2, 7)
            log10_alpha_wgt = parameter.Uniform(-4, 1)

            dm_basis = gpk.get_tf_quantization_matrix(df=200, dt=chrom_dt*86400,
                                                      dm=True, idx=idx)
            dm_prior = gpk.sf_kernel(log10_sigma=log10_sigma,
                                     log10_ell=log10_ell,
                                     log10_alpha_wgt=log10_alpha_wgt,
                                     log10_ell2=log10_ell2)

    cgp = gp_signals.BasisGP(chm_prior, chm_basis, name=name+'_gp',
                              coefficients=coefficients)

    if include_quadratic:
        # quadratic piece
        basis_quad = chrom.chromatic_quad_basis(idx=idx)
        prior_quad = chrom.chromatic_quad_prior()
        cquad = gp_signals.BasisGP(prior_quad, basis_quad, name=name+'_quad')
        cgp += cquad

    return cgp


def common_red_noise_block(psd='powerlaw', prior='log-uniform',combine=True,
                           Tspan=None, components=30, gamma_val=None,
                           delta_val=None,
                           orf=None, name='gw', coefficients=False,
                           pshift=False, pseed=None):
    """
    Returns common red noise model:

        1. Red noise modeled with user defined PSD with
        30 sampling frequencies. Available PSDs are
        ['powerlaw', 'turnover' 'spectrum']

    :param psd:
        PSD to use for common red noise signal. Available options
        are ['powerlaw', 'turnover' 'spectrum', 'broken_powerlaw']
    :param prior:
        Prior on log10_A. Default if "log-uniform". Use "uniform" for
        upper limits.
    :param Tspan:
        Sets frequency sampling f_i = i / Tspan. Default will
        use overall time span for individual pulsar.
    :param gamma_val:
        Value of spectral index for power-law and turnover
        models. By default spectral index is varied of range [0,7]
    :param delta_val:
        Value of spectral index for high frequencies in broken power-law
        and turnover models. By default spectral index is varied in range [0,7].
    :param orf:
        String representing which overlap reduction function to use.
        By default we do not use any spatial correlations. Permitted
        values are ['hd', 'dipole', 'monopole'].
    :param pshift:
        Option to use a random phase shift in design matrix. For testing the
        null hypothesis.
    :param pseed:
        Option to provide a seed for the random phase shift.
    :param name: Name of common red process

    """

    orfs = {'hd': utils.hd_orf(), 'dipole': utils.dipole_orf(),
            'monopole': utils.monopole_orf()}

    # common red noise parameters
    if psd in ['powerlaw', 'turnover', 'turnover_knee','broken_powerlaw']:
        amp_name = '{}_log10_A'.format(name)
        if prior == 'uniform':
            log10_Agw = parameter.LinearExp(-18, -11)(amp_name)
        elif prior == 'log-uniform' and gamma_val is not None:
            if np.abs(gamma_val - 4.33) < 0.1:
                log10_Agw = parameter.Uniform(-18, -14)(amp_name)
            else:
                log10_Agw = parameter.Uniform(-18, -11)(amp_name)
        else:
            log10_Agw = parameter.Uniform(-18, -11)(amp_name)

        gam_name = '{}_gamma'.format(name)
        if gamma_val is not None:
            gamma_gw = parameter.Constant(gamma_val)(gam_name)
        else:
            gamma_gw = parameter.Uniform(0, 7)(gam_name)

        # common red noise PSD
        if psd == 'powerlaw':
            cpl = utils.powerlaw(log10_A=log10_Agw, gamma=gamma_gw)
        elif psd == 'broken_powerlaw':
            delta_name = '{}_delta'.format(name)
            kappa_name = '{}_kappa'.format(name)
            log10_fb_name = '{}_log10_fb'.format(name)
            kappa_gw = parameter.Uniform(0.01, 0.5)(kappa_name)
            log10_fb_gw = parameter.Uniform(-10, -7)(log10_fb_name)

            if delta_val is not None:
                delta_gw = parameter.Constant(delta_val)(delta_name)
            else:
                delta_gw = parameter.Uniform(0, 7)(delta_name)
            cpl = gpp.broken_powerlaw(log10_A=log10_Agw,
                                      gamma=gamma_gw,
                                      delta=delta_gw,
                                      log10_fb=log10_fb_gw,
                                      kappa=kappa_gw)
        elif psd == 'turnover':
            kappa_name = '{}_kappa'.format(name)
            lf0_name = '{}_log10_fbend'.format(name)
            kappa_gw = parameter.Uniform(0, 7)(kappa_name)
            lf0_gw = parameter.Uniform(-9, -7)(lf0_name)
            cpl = utils.turnover(log10_A=log10_Agw, gamma=gamma_gw,
                                 lf0=lf0_gw, kappa=kappa_gw)
        elif psd == 'turnover_knee':
            kappa_name = '{}_kappa'.format(name)
            lfb_name = '{}_log10_fbend'.format(name)
            delta_name = '{}_delta'.format(name)
            lfk_name = '{}_log10_fknee'.format(name)
            kappa_gw = parameter.Uniform(0, 7)(kappa_name)
            lfb_gw = parameter.Uniform(-9.3, -8)(lfb_name)
            delta_gw = parameter.Uniform(-2, 0)(delta_name)
            lfk_gw = parameter.Uniform(-8, -7)(lfk_name)
            cpl = gpp.turnover_knee(log10_A=log10_Agw, gamma=gamma_gw,
                                   lfb=lfb_gw, lfk=lfk_gw,
                                   kappa=kappa_gw, delta=delta_gw)

    if psd == 'spectrum':
        rho_name = '{}_log10_rho'.format(name)
        if prior == 'uniform':
            log10_rho_gw = parameter.LinearExp(-9, -4,
                                               size=components)(rho_name)
        elif prior == 'log-uniform':
            log10_rho_gw = parameter.Uniform(-9, -4, size=components)(rho_name)

        cpl = gpp.free_spectrum(log10_rho=log10_rho_gw)

    if orf is None:
        crn = gp_signals.FourierBasisGP(cpl, coefficients=coefficients,
                                        components=components, Tspan=Tspan,
                                        combine=combine,
                                        name=name, pshift=pshift, pseed=pseed)
    elif orf in orfs.keys():
        crn = gp_signals.FourierBasisCommonGP(cpl, orfs[orf],
                                              components=components,
                                              Tspan=Tspan, combine=combine,
                                              name=name, pshift=pshift,
                                              pseed=pseed)
    elif isinstance(orf, types.FunctionType):
        crn = gp_signals.FourierBasisCommonGP(cpl, orf,
                                              components=components,
                                              Tspan=Tspan, combine=combine,
                                              name=name, pshift=pshift,
                                              pseed=pseed)
    else:
        raise ValueError('ORF {} not recognized'.format(orf))

    return crn<|MERGE_RESOLUTION|>--- conflicted
+++ resolved
@@ -84,18 +84,9 @@
     if inc_ecorr:
         if gp_ecorr:
             if name is None:
-<<<<<<< HEAD
-                ec = gp_signals.EcorrBasisModel(log10_ecorr=ecorr,
-                                                selection=backend_ng)
-            else:
-                ec = gp_signals.EcorrBasisModel(log10_ecorr=ecorr,
-                                                selection=backend_ng, name=name)
-
-=======
                 name = ''
             ec = gp_signals.EcorrBasisModel(log10_ecorr=ecorr,
                                             selection=backend_ch)
->>>>>>> b576fc79
         else:
             ec = white_signals.EcorrKernelNoise(log10_ecorr=ecorr,
                                                 selection=backend_ch)

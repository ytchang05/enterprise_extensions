from __future__ import (absolute_import, division,
                        print_function, unicode_literals)
import numpy as np
import scipy.linalg as sl

from enterprise_extensions import models

from enterprise.signals import utils
from enterprise.signals import signal_base
from enterprise.signals.parameter import function


class OptimalStatistic(object):
    """
    Class for the Optimal Statistic as used in the analysis paper.

    This class can be used for both standard ML or noise-marginalized OS.

    :param psrs: List of `enterprise` Pulsar instances.
    :param bayesephem: Include BayesEphem model. Default=True
    :param gamma_common:
        Fixed common red process spectral index value. By default we
        vary the spectral index over the range [0, 7].
    :param orf:
        String representing which overlap reduction function to use.
        By default we do not use any spatial correlations. Permitted
        values are ['hd', 'dipole', 'monopole'].

    """

    def __init__(self, psrs, bayesephem=True, gamma_common=4.33, orf='hd',
                 wideband=False, select=None, noisedict=None, pta=None):

        # initialize standard model with fixed white noise and
        # and powerlaw red and gw signal

        if pta is None:
            self.pta = models.model_2a(psrs, psd='powerlaw',
                                       bayesephem=bayesephem,
                                       gamma_common=gamma_common,
                                       wideband=wideband,
                                       select=select, noisedict=noisedict)
        else:
            self.pta = pta


        # get frequencies here
        self.freqs = self._get_freqs(psrs)

        # get F-matrices and set up cache
        self.Fmats = self.get_Fmats()
        self._set_cache_parameters()

        # pulsar locations
        self.psrlocs = [p.pos for p in psrs]

        # overlap reduction function
        if orf == 'hd':
            self.orf = utils.hd_orf
        elif orf == 'dipole':
            self.orf = utils.dipole_orf
        elif orf == 'monopole':
            self.orf = utils.monopole_orf
        else:
            raise ValueError('Unknown ORF!')

    def compute_os(self, params=None):
        """
        Computes the optimal statistic values given an
        `enterprise` parameter dictionary.

        :param params: `enterprise` parameter dictionary.

        :returns:
            xi: angular separation [rad] for each pulsar pair
            rho: correlation coefficient for each pulsar pair
            sig: 1-sigma uncertainty on correlation coefficient for each pulsar pair.
            OS: Optimal statistic value (units of A_gw^2)
            OS_sig: 1-sigma uncertainty on OS

        .. note:: SNR is computed as OS / OS_sig.

        """

        if params is None:
            params = {name: par.sample() for name, par
                      in zip(self.pta.param_names, self.pta.params)}

        # get matrix products
        TNrs = self.get_TNr(params=params)
        TNTs = self.get_TNT(params=params)
        FNrs = self.get_FNr(params=params)
        FNFs = self.get_FNF(params=params)
        FNTs = self.get_FNT(params=params)

        phiinvs = self.pta.get_phiinv(params, logdet=False)

        X, Z = [], []
        for TNr, TNT, FNr, FNF, FNT, phiinv in zip(TNrs, TNTs, FNrs, FNFs, FNTs, phiinvs):
<<<<<<< HEAD
            Sigma = TNT + np.diag(phiinv)
            try:
                cf = sl.cho_factor(Sigma)
                SigmaTNr = sl.cho_solve(cf, TNr)
                SigmaTNF = sl.cho_solve(cf, FNT.T)
            except np.linalg.LinAlgError:
                SigmaTNr = np.linalg.solve(Sigma, TNr)
                SigmaTNF = np.linalg.solve(Sigma, FNT.T)
=======
            Sigma = TNT + (np.diag(phiinv) if phiinv.ndim == 1 else phiinv)
>>>>>>> 28efa2b7

            FNTSigmaTNr = np.dot(FNT, SigmaTNr)
            X.append(FNr - FNTSigmaTNr)
            Z.append(FNF - np.dot(FNT, SigmaTNF))

        npsr = len(self.pta._signalcollections)
        rho, sig, ORF, xi = [], [], [], []
        for ii in range(npsr):
            for jj in range(ii+1, npsr):

                phiIJ = utils.powerlaw(self.freqs, log10_A=0, gamma=13/3)

                top = np.dot(X[ii], phiIJ * X[jj])
                bot = np.trace(np.dot(Z[ii]*phiIJ[None,:], Z[jj]*phiIJ[None,:]))

                # cross correlation and uncertainty
                rho.append(top / bot)
                sig.append(1 / np.sqrt(bot))

                # Overlap reduction function for PSRs ii, jj
                ORF.append(self.orf(self.psrlocs[ii], self.psrlocs[jj]))

                # angular separation
                xi.append(np.arccos(np.dot(self.psrlocs[ii], self.psrlocs[jj])))

        rho = np.array(rho)
        sig = np.array(sig)
        ORF = np.array(ORF)
        xi = np.array(xi)
        OS = (np.sum(rho*ORF / sig ** 2) / np.sum(ORF ** 2 / sig ** 2))
        OS_sig = 1 / np.sqrt(np.sum(ORF ** 2 / sig ** 2))

        return xi, rho, sig, OS, OS_sig

    def compute_noise_marginalized_os(self, chain, N=10000):
        """
        Compute noise marginalized OS.

        :param chain: MCMC chain from Bayesian run.
        :param N: number of iterations to run.

        :returns: (os, snr) array of OS and SNR values for each iteration.

        """

        opt, sig = np.zeros(N), np.zeros(N)
        setpars = {}
        for ii in range(N):
            idx = np.random.randint(0, chain.shape[0])
            setpars.update(self.pta.map_params(chain[idx, :-4]))
            _, _, _, opt[ii], sig[ii] = self.compute_os(params=setpars)

        return (opt, opt/sig)

    def compute_noise_maximized_os(self, chain):
        """
        Compute noise marginalized OS.

        :param chain: MCMC chain from Bayesian run.
        :param N: number of iterations to run.

        :returns:
            xi: angular separation [rad] for each pulsar pair
            rho: correlation coefficient for each pulsar pair
            sig: 1-sigma uncertainty on correlation coefficient for each pulsar pair.
            OS: Optimal statistic value (units of A_gw^2)
            SNR: OS / OS_sig

        """

        idx = np.argmax(chain[:, -4])
        setpars = self.pta.map_params(chain[idx, :-4])
        xi, rho, sig, Opt, Sig = self.compute_os(params=setpars)

        return (xi, rho, sig, Opt, Opt/Sig)

    def get_Fmats(self, params={}):
        """Kind of a hack to get F-matrices"""
        Fmats = []
        for sc in self.pta._signalcollections:
            ind = []
            for signal, idx in sc._idx.items():
                if signal.signal_name == 'red noise':
                    ind.append(idx)
            ix = np.unique(np.concatenate(ind))
            Fmats.append(sc.get_basis(params=params)[:, ix])

        return Fmats

    def _get_freqs(self,psrs):
        """ Hackish way to get frequency vector."""
        for sig in self.pta._signalcollections[0]._signals:
            if sig.signal_name == 'red noise':
                sig._construct_basis()
                freqs = np.array(sig._labels[''])
                break
        return freqs

    def _set_cache_parameters(self):
        """ Set cache parameters for efficiency. """
        self.white_params = []
        self.basis_params = []
        self.delay_params = []

        for sc in self.pta._signalcollections:
            self.white_params.extend(sc.white_params)
            self.basis_params.extend(sc.basis_params)
            self.delay_params.extend(sc.delay_params)

    def get_TNr(self, params={}):
        return self.pta.get_TNr(params=params)

    @signal_base.cache_call(['white_params', 'delay_params'])
    def get_FNr(self, params={}):
        FNrs = []
        for ct, sc in enumerate(self.pta._signalcollections):
            N = sc.get_ndiag(params=params)
            F = self.Fmats[ct]
            res = sc.get_detres(params=params)
            FNrs.append(N.solve(res, left_array=F))
        return FNrs

    @signal_base.cache_call(['white_params'])
    def get_FNF(self, params={}):
        FNFs = []
        for ct, sc in enumerate(self.pta._signalcollections):
            N = sc.get_ndiag(params=params)
            F = self.Fmats[ct]
            FNFs.append(N.solve(F, left_array=F))
        return FNFs

    def get_TNT(self, params={}):
        return self.pta.get_TNT(params=params)

    @signal_base.cache_call(['white_params', 'basis_params'])
    def get_FNT(self, params={}):
        FNTs = []
        for ct, sc in enumerate(self.pta._signalcollections):
            N = sc.get_ndiag(params=params)
            F = self.Fmats[ct]
            T = sc.get_basis(params=params)
            FNTs.append(N.solve(T, left_array=F))
        return FNTs<|MERGE_RESOLUTION|>--- conflicted
+++ resolved
@@ -97,8 +97,8 @@
 
         X, Z = [], []
         for TNr, TNT, FNr, FNF, FNT, phiinv in zip(TNrs, TNTs, FNrs, FNFs, FNTs, phiinvs):
-<<<<<<< HEAD
-            Sigma = TNT + np.diag(phiinv)
+
+            Sigma = TNT + (np.diag(phiinv) if phiinv.ndim == 1 else phiinv)
             try:
                 cf = sl.cho_factor(Sigma)
                 SigmaTNr = sl.cho_solve(cf, TNr)
@@ -106,10 +106,7 @@
             except np.linalg.LinAlgError:
                 SigmaTNr = np.linalg.solve(Sigma, TNr)
                 SigmaTNF = np.linalg.solve(Sigma, FNT.T)
-=======
-            Sigma = TNT + (np.diag(phiinv) if phiinv.ndim == 1 else phiinv)
->>>>>>> 28efa2b7
-
+                
             FNTSigmaTNr = np.dot(FNT, SigmaTNr)
             X.append(FNr - FNTSigmaTNr)
             Z.append(FNF - np.dot(FNT, SigmaTNF))

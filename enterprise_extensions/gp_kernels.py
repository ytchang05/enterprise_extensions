# -*- coding: utf-8 -*-

import numpy as np
from enterprise.signals import signal_base, utils

__all__ = ['linear_interp_basis_dm',
           'linear_interp_basis_freq',
           'dmx_ridge_prior',
           'periodic_kernel',
           'se_kernel',
           'se_dm_kernel',
           'get_tf_quantization_matrix',
           'tf_kernel',
           'sf_kernel',
           ]


# linear interpolation basis in time with nu^-2 scaling
@signal_base.function
def linear_interp_basis_dm(toas, freqs, dt=30*86400):

    # get linear interpolation basis in time
    U, avetoas = utils.linear_interp_basis(toas, dt=dt)

    # scale with radio frequency
    Dm = (1400/freqs)**2

    return U * Dm[:, None], avetoas

<<<<<<< HEAD
@signal_base.function
def linear_interp_basis_general(toas, toa_min=None, toa_max=None, dt=14 * 86400):
    """Provides a basis for linear interpolation.

    :param toas: Pulsar TOAs in seconds
    :param toa_min: Minimum TOA to be considered.
    :param toa_max: Maximum TOA to be considered.
    :param dt: Linear interpolation step size in seconds.

    :returns: Linear interpolation basis and nodes
    """
    if toa_min is None:
        toa_min= toas.min()

    if toa_max is None:
        toa_max= toas.max()

    # evenly spaced points
    x = np.arange(toa_min, toa_max + dt, dt)
    M = np.zeros((len(toas), len(x)))

    # make linear interpolation basis
    for ii in range(len(x) - 1):
        idx = np.logical_and(toas >= x[ii], toas <= x[ii + 1])
        M[idx, ii] = (toas[idx] - x[ii + 1]) / (x[ii] - x[ii + 1])
        M[idx, ii + 1] = (toas[idx] - x[ii]) / (x[ii + 1] - x[ii])

    # only return non-zero columns
    idx = M.sum(axis=0) != 0

    return M[:, idx], x[idx]

# linear interpolation basis in time with nu^-4 scaling
=======

>>>>>>> 2e1fd7eb
@signal_base.function
def linear_interp_basis_chromatic(toas, freqs, dt=30*86400, idx=4):
    """Linear interpolation basis in time with nu^-4 scaling"""
    # get linear interpolation basis in time
    U, avetoas = utils.linear_interp_basis(toas, dt=dt)

    # scale with radio frequency
    Dm = (1400/freqs)**idx

    return U * Dm[:, None], avetoas


@signal_base.function
def linear_interp_basis_freq(freqs, df=64):
    """Linear interpolation in radio frequency"""
    return utils.linear_interp_basis(freqs, dt=df)


@signal_base.function
def dmx_ridge_prior(avetoas, log10_sigma=-7):
    """DMX-like signal with Gaussian prior"""
    sigma = 10**log10_sigma
    return sigma**2 * np.ones_like(avetoas)


@signal_base.function
def periodic_kernel(avetoas, log10_sigma=-7, log10_ell=2,
                    log10_gam_p=0, log10_p=0):
    """Quasi-periodic kernel for DM"""
    r = np.abs(avetoas[None, :] - avetoas[:, None])

    # convert units to seconds
    sigma = 10**log10_sigma
    l = 10**log10_ell * 86400
    p = 10**log10_p * 3.16e7
    gam_p = 10**log10_gam_p
    d = np.eye(r.shape[0]) * (sigma/500)**2
    K = sigma**2 * np.exp(-r**2/2/l**2 - gam_p*np.sin(np.pi*r/p)**2) + d
    return K


@signal_base.function
def se_kernel(avefreqs, log10_sigma=-7, log10_lam=3):
    """Squared-exponential kernel for FD"""
    tm = np.abs(avefreqs[None, :] - avefreqs[:, None])

    lam = 10**log10_lam
    sigma = 10**log10_sigma
    d = np.eye(tm.shape[0]) * (sigma/500)**2
    return sigma**2 * np.exp(-tm**2/2/lam) + d


@signal_base.function
def se_dm_kernel(avetoas, log10_sigma=-7, log10_ell=2):
    """Squared-exponential kernel for DM"""
    r = np.abs(avetoas[None, :] - avetoas[:, None])

    # Convert everything into seconds
    l = 10**log10_ell * 86400
    sigma = 10**log10_sigma
    d = np.eye(r.shape[0]) * (sigma/500)**2
    K = sigma**2 * np.exp(-r**2/2/l**2) + d
    return K


@signal_base.function
def get_tf_quantization_matrix(toas, freqs, dt=30*86400, df=None, dm=False, dm_idx=2):
    """
    Quantization matrix in time and radio frequency to cut down on the kernel
    size.
    """
    if df is None:
        dfs = [(600, 1000), (1000, 1900), (1900, 3000), (3000, 5000)]
    else:
        fmin = freqs.min()
        fmax = freqs.max()
        fs = np.arange(fmin, fmax+df, df)
        dfs = [(fs[ii], fs[ii+1]) for ii in range(len(fs)-1)]

    Us, avetoas, avefreqs, masks = [], [], [], []
    for rng in dfs:
        mask = np.logical_and(freqs>=rng[0], freqs<rng[1])
        if any(mask):
            masks.append(mask)
            U, _ = utils.create_quantization_matrix(toas[mask],
                                                    dt=dt, nmin=1)
            avetoa = np.array([toas[mask][idx.astype(bool)].mean()
                               for idx in U.T])
            avefreq = np.array([freqs[mask][idx.astype(bool)].mean()
                                for idx in U.T])
            Us.append(U)
            avetoas.append(avetoa)
            avefreqs.append(avefreq)

    nc = np.sum(U.shape[1] for U in Us)
    U = np.zeros((len(toas), nc))
    avetoas = np.concatenate(avetoas)
    idx = np.argsort(avetoas)
    avefreqs = np.concatenate(avefreqs)
    nctot = 0
    for ct, mask in enumerate(masks):
        Umat = Us[ct]
        nn = Umat.shape[1]
        U[mask, nctot:nn+nctot] = Umat
        nctot += nn

    if dm:
        weights = (1400/freqs)**dm_idx
    else:
        weights = np.ones_like(freqs)

    return U[:, idx] * weights[:, None], {'avetoas': avetoas[idx],
                                          'avefreqs': avefreqs[idx]}


@signal_base.function
def tf_kernel(labels, log10_sigma=-7, log10_ell=2, log10_gam_p=0,
              log10_p=0, log10_ell2=4, log10_alpha_wgt=0):
    """
    The product of a quasi-periodic time kernel and
    a rational-quadratic frequency kernel.
    """
    avetoas = labels['avetoas']
    avefreqs = labels['avefreqs']

    r = np.abs(avetoas[None, :] - avetoas[:, None])
    r2 = np.abs(avefreqs[None, :] - avefreqs[:, None])

    # convert units to seconds
    sigma = 10**log10_sigma
    l = 10**log10_ell * 86400
    l2 = 10**log10_ell2
    p = 10**log10_p * 3.16e7
    gam_p = 10**log10_gam_p
    alpha_wgt = 10**log10_alpha_wgt

    d = np.eye(r.shape[0]) * (sigma/500)**2
    Kt = sigma**2 * np.exp(-r**2/2/l**2 - gam_p*np.sin(np.pi*r/p)**2)
    Kv = (1+r2**2/2/alpha_wgt/l2**2)**(-alpha_wgt)

    return Kt * Kv + d


@signal_base.function
def sf_kernel(labels, log10_sigma=-7, log10_ell=2,
              log10_ell2=4, log10_alpha_wgt=0):
    """
    The product of a squared-exponential time kernel and
    a rational-quadratic frequency kernel.
    """
    avetoas = labels['avetoas']
    avefreqs = labels['avefreqs']

    r = np.abs(avetoas[None, :] - avetoas[:, None])
    r2 = np.abs(avefreqs[None, :] - avefreqs[:, None])

    # Convert everything into seconds
    l = 10**log10_ell * 86400
    sigma = 10**log10_sigma
    l2 = 10**log10_ell2
    alpha_wgt = 10**log10_alpha_wgt

    d = np.eye(r.shape[0]) * (sigma/500)**2
    Kt = sigma**2 * np.exp(-r**2/2/l**2)
    Kv = (1+r2**2/2/alpha_wgt/l2**2)**(-alpha_wgt)

    return Kt * Kv + d<|MERGE_RESOLUTION|>--- conflicted
+++ resolved
@@ -27,43 +27,7 @@
 
     return U * Dm[:, None], avetoas
 
-<<<<<<< HEAD
-@signal_base.function
-def linear_interp_basis_general(toas, toa_min=None, toa_max=None, dt=14 * 86400):
-    """Provides a basis for linear interpolation.
 
-    :param toas: Pulsar TOAs in seconds
-    :param toa_min: Minimum TOA to be considered.
-    :param toa_max: Maximum TOA to be considered.
-    :param dt: Linear interpolation step size in seconds.
-
-    :returns: Linear interpolation basis and nodes
-    """
-    if toa_min is None:
-        toa_min= toas.min()
-
-    if toa_max is None:
-        toa_max= toas.max()
-
-    # evenly spaced points
-    x = np.arange(toa_min, toa_max + dt, dt)
-    M = np.zeros((len(toas), len(x)))
-
-    # make linear interpolation basis
-    for ii in range(len(x) - 1):
-        idx = np.logical_and(toas >= x[ii], toas <= x[ii + 1])
-        M[idx, ii] = (toas[idx] - x[ii + 1]) / (x[ii] - x[ii + 1])
-        M[idx, ii + 1] = (toas[idx] - x[ii]) / (x[ii + 1] - x[ii])
-
-    # only return non-zero columns
-    idx = M.sum(axis=0) != 0
-
-    return M[:, idx], x[idx]
-
-# linear interpolation basis in time with nu^-4 scaling
-=======
-
->>>>>>> 2e1fd7eb
 @signal_base.function
 def linear_interp_basis_chromatic(toas, freqs, dt=30*86400, idx=4):
     """Linear interpolation basis in time with nu^-4 scaling"""

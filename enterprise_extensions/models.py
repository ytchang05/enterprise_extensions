from __future__ import (absolute_import, division,
                        print_function, unicode_literals)
import numpy as np
import scipy.stats

import enterprise
from enterprise.signals import parameter
from enterprise.signals import selections
from enterprise.signals import signal_base
import enterprise.signals.signal_base as base
from enterprise.signals import white_signals
from enterprise.signals import gp_signals
from enterprise.signals import deterministic_signals
from enterprise.signals import utils
from enterprise import constants as const

from enterprise_extensions import model_utils

#### Extra model components not part of base enterprise ####

# linear interpolation basis in time with nu^-2 scaling
@signal_base.function
def linear_interp_basis_dm(toas, freqs, dt=30*86400):

    # get linear interpolation basis in time
    U, avetoas = utils.linear_interp_basis(toas, dt=dt)

    # scale with radio frequency
    Dm = (1400/freqs)**2

    return U * Dm[:, None], avetoas

# linear interpolation in radio frequcny
@signal_base.function
def linear_interp_basis_freq(freqs, df=64):

    return utils.linear_interp_basis(freqs, dt=df)

# DMX-like signal with Gaussian prior
@signal_base.function
def dmx_ridge_prior(avetoas, log10_sigma=-7):
    sigma = 10**log10_sigma
    return sigma**2 * np.ones_like(avetoas)

# quasi-periodic kernel for DM
@signal_base.function
def periodic_kernel(avetoas, log10_sigma=-7, log10_ell=2, gam_p=1, p=1):

    r = np.abs(avetoas[None, :] - avetoas[:, None])

    # convert units to seconds
    sigma = 10**log10_sigma
    l = 10**log10_ell * 86400
    p *= 3.16e7
    d = np.eye(r.shape[0]) * (sigma/500)**2
    K = sigma**2 * np.exp(-r**2/2/l**2 - gam_p*np.sin(np.pi*r/p)**2) + d
    return K

# squared-exponential kernel for FD
@signal_base.function
def se_kernel(avefreqs, log10_sigma=-7, log10_lam=np.log10(1000)):
    tm = np.abs(avefreqs[None, :] - avefreqs[:, None])
    lam = 10**log10_lam
    sigma = 10**log10_sigma
    d = np.eye(tm.shape[0]) * (sigma/500)**2
    return sigma**2 * np.exp(-tm**2/2/lam) + d

# quantization matrix in time and radio frequency to cut down on the kernel size.
@signal_base.function
def get_tf_quantization_matrix(toas, freqs, dt=30*86400, df=None, dm=False):
    if df is None:
        dfs = [(600, 1000), (1000, 1900), (1900, 3000), (3000, 5000)]
    else:
        fmin = freqs.min()
        fmax = freqs.max()
        fs = np.arange(fmin, fmax+df, df)
        dfs = [(fs[ii], fs[ii+1]) for ii in range(len(fs)-1)]

    Us, avetoas, avefreqs, masks = [], [], [], []
    for rng in dfs:
        mask = np.logical_and(freqs>=rng[0], freqs<rng[1])
        if any(mask):
            masks.append(mask)
            U, _ = utils.create_quantization_matrix(toas[mask],
                                                    dt=dt, nmin=1)
            avetoa = np.array([toas[mask][idx.astype(bool)].mean()
                               for idx in U.T])
            avefreq = np.array([freqs[mask][idx.astype(bool)].mean()
                                for idx in U.T])
            Us.append(U)
            avetoas.append(avetoa)
            avefreqs.append(avefreq)

    nc = np.sum(U.shape[1] for U in Us)
    U = np.zeros((len(toas), nc))
    avetoas = np.concatenate(avetoas)
    idx = np.argsort(avetoas)
    avefreqs = np.concatenate(avefreqs)
    nctot = 0
    for ct, mask in enumerate(masks):
        Umat = Us[ct]
        nn = Umat.shape[1]
        U[mask, nctot:nn+nctot] = Umat
        nctot += nn

    if dm:
         weights = (1400/freqs)**2
    else:
        weights = np.ones_like(freqs)

    return U[:, idx] * weights[:, None], {'avetoas': avetoas[idx],
                                          'avefreqs': avefreqs[idx]}

# kernel is the product of a quasi-periodic time kernel and
# a rational-quadratic frequency kernel.
@signal_base.function
def tf_kernel(labels, log10_sigma=-7, log10_ell=2, gam_p=1,
              p=1, log10_ell2=4, alpha_wgt=2):

    avetoas = labels['avetoas']
    avefreqs = labels['avefreqs']

    r = np.abs(avetoas[None, :] - avetoas[:, None])
    r2 = np.abs(avefreqs[None, :] - avefreqs[:, None])

    # convert units to seconds
    sigma = 10**log10_sigma
    l = 10**log10_ell * 86400
    l2 = 10**log10_ell2
    p *= 3.16e7
    d = np.eye(r.shape[0]) * (sigma/500)**2
    Kt = sigma**2 * np.exp(-r**2/2/l**2 - gam_p*np.sin(np.pi*r/p)**2)
    Kv = (1+r2**2/2/alpha_wgt/l2**2)**(-alpha_wgt)

    return Kt * Kv + d

@signal_base.function
def chrom_exp_decay(toas, freqs, log10_Amp=-7, sign_param=-1.0,
                    t0=54000, log10_tau=1.7, idx=2):
    """
    Chromatic exponential-dip delay term in TOAs.

    :param t0: time of exponential minimum [MJD]
    :param tau: 1/e time of exponential [s]
    :param log10_Amp: amplitude of dip
    :param sign_param: sign of waveform
    :param idx: index of chromatic dependence

    :return wf: delay time-series [s]
    """
    t0 *= const.day
    tau = 10**log10_tau * const.day
    wf = 10**log10_Amp * np.heaviside(toas - t0, 1) * \
        np.exp(- (toas - t0) / tau)

    return np.sign(sign_param) * wf * (1400 / freqs) ** idx

@signal_base.function
def chrom_exp_cusp(toas, freqs, log10_Amp=-7, sign_param=-1.0,
                    t0=54000, log10_tau=1.7, idx=2):
    """
    Chromatic exponential-cusp delay term in TOAs.

    :param t0: time of exponential minimum [MJD]
    :param tau: 1/e time of exponential [s]
    :param log10_Amp: amplitude of cusp
    :param sign_param: sign of waveform
    :param idx: index of chromatic dependence

    :return wf: delay time-series [s]
    """
    t0 *= const.day
    tau = 10**log10_tau * const.day
    wf = (10**log10_Amp * np.heaviside(toas - t0, 1) * \
        np.exp(- (toas - t0) / tau)) + (10**log10_Amp * \
        (1 - np.heaviside(toas - t0, 1)) * np.exp(- (t0 - toas) / tau))

    return np.sign(sign_param) * wf * (1400 / freqs) ** idx

@signal_base.function
def chrom_yearly_sinusoid(toas, freqs, log10_Amp=-7, phase=0, idx=2):
    """
    Chromatic annual sinusoid.

    :param log10_Amp: amplitude of sinusoid
    :param phase: initial phase of sinusoid
    :param idx: index of chromatic dependence

    :return wf: delay time-series [s]
    """

    wf = 10**log10_Amp * np.sin( 2 * np.pi * const.fyr * toas + phase)
    return wf * (1400 / freqs) ** idx

@signal_base.function
def chromatic_quad_basis(toas, freqs, idx=4):
    """
    Basis for chromatic quadratic function.

    :param idx: index of chromatic dependence

    :return ret: normalized quadratic basis matrix [Ntoa, 3]
    """
    ret = np.zeros((len(toas), 3))
    t0 = (toas.max() + toas.min()) / 2
    for ii in range(3):
        ret[:, ii] = (toas-t0) ** (ii) * (1400/freqs) ** idx
    norm = np.sqrt(np.sum(ret**2, axis=0))
    return ret/norm, np.ones(3)

@signal_base.function
def chromatic_quad_prior(toas):
    """
    Prior for chromatic quadratic function.

    :return prior: prior-range for quadratic coefficients
    """
    return np.ones(3) * 1e80

@signal_base.function
def dmx_delay(toas, freqs, dmx_ids, **kwargs):
    """
    Delay in DMX model of DM variations.

    :param dmx_ids: dictionary of DMX data for each pulsar from parfile
    :param kwargs: dictionary of enterprise DMX parameters

    :return wf: DMX signal
    """
    wf = np.zeros(len(toas))
    dmx = kwargs
    for dmx_id in dmx_ids:
        mask = np.logical_and(toas >= (dmx_ids[dmx_id]['DMX_R1'] - 0.01) * 86400.,
                              toas <= (dmx_ids[dmx_id]['DMX_R2'] + 0.01) * 86400.)
        wf[mask] += dmx[dmx_id] / freqs[mask]**2 / const.DM_K / 1e12
    return wf


@signal_base.function
def createfourierdesignmatrix_chromatic(toas, freqs, nmodes=30, Tspan=None,
                                        logf=False, fmin=None, fmax=None,
                                        idx=4):

    """
    Construct Scattering-variation fourier design matrix.

    :param toas: vector of time series in seconds
    :param freqs: radio frequencies of observations [MHz]
    :param nmodes: number of fourier coefficients to use
    :param freq: option to output frequencies
    :param Tspan: option to some other Tspan
    :param logf: use log frequency spacing
    :param fmin: lower sampling frequency
    :param fmax: upper sampling frequency
    :param idx: Index of chromatic effects

    :return: F: Chromatic-variation fourier design matrix
    :return: f: Sampling frequencies
    """

    # get base fourier design matrix and frequencies
    F, Ffreqs = utils.createfourierdesignmatrix_red(
        toas, nmodes=nmodes, Tspan=Tspan, logf=logf,
        fmin=fmin, fmax=fmax)

    # compute the DM-variation vectors
    Dm = (1400/freqs) ** idx

    return F * Dm[:, None], Ffreqs

@signal_base.function
def powerlaw_genmodes(f, log10_A=-16, gamma=5, components=2, wgts=None):
    if wgts is not None:
        df = wgts**2
    else:
        df = np.diff(np.concatenate((np.array([0]), f[::components])))
    return ((10**log10_A)**2 / 12.0 / np.pi**2 *
            const.fyr**(gamma-3) * f**(-gamma) * np.repeat(df, components))

@signal_base.function
def free_spectrum(f, log10_rho=None):
    """
    Free spectral model. PSD  amplitude at each frequency
    is a free parameter. Model is parameterized by
    S(f_i) = \rho_i^2 * T,
    where \rho_i is the free parameter and T is the observation
    length.
    """
    return np.repeat(10**(2*np.array(log10_rho)), 2)

@signal_base.function
def t_process(f, log10_A=-15, gamma=4.33, alphas=None):
    """
    t-process model. PSD  amplitude at each frequency
    is a fuzzy power-law.
    """
    alphas = np.ones_like(f) if alphas is None else np.repeat(alphas, 2)
    return utils.powerlaw(f, log10_A=log10_A, gamma=gamma) * alphas

@signal_base.function
def t_process_adapt(f, log10_A=-15, gamma=4.33, alphas_adapt=None, nfreq=None):
    """
    t-process model. PSD  amplitude at each frequency
    is a fuzzy power-law.
    """
    if alphas_adapt is None:
        alpha_model = np.ones_like(f)
    else:
        if nfreq is None:
            alpha_model = np.repeat(alphas_adapt, 2)
        else:
            alpha_model = np.ones_like(f)
            alpha_model[2*int(np.rint(nfreq))] = alphas_adapt
            alpha_model[2*int(np.rint(nfreq))+1] = alphas_adapt

    return utils.powerlaw(f, log10_A=log10_A, gamma=gamma) * alpha_model

def InvGammaPrior(value, alpha=1, gamma=1):
    """Prior function for InvGamma parameters."""
    return scipy.stats.invgamma.pdf(value, alpha, scale=gamma)

def InvGammaSampler(alpha=1, gamma=1, size=None):
    """Sampling function for Uniform parameters."""
<<<<<<< HEAD
    return scipy.stats.invgamma.rvs(scale=gamma, size=size)
=======
    return scipy.stats.invgamma.rvs(alpha, scale=gamma, size=size)
>>>>>>> 2428c66d

def InvGamma(alpha=1, gamma=1, size=None):
    """Class factory for Inverse Gamma parameters."""
    class InvGamma(parameter.Parameter):
        _size = size
        _prior = parameter.Function(InvGammaPrior, alpha=alpha, gamma=gamma)
        _sampler = staticmethod(InvGammaSampler)
        _alpha = alpha
        _gamma = gamma

        def __repr__(self):
            return '"{}": InvGamma({},{})'.format(self.name, alpha, gamma) \
                + ('' if self._size is None else '[{}]'.format(self._size))

    return InvGamma

@signal_base.function
def turnover_knee(f, log10_A, gamma, lfb, lfk, kappa, delta):
    """
    Generic turnover spectrum with a high-frequency knee.
    :param f: sampling frequencies of GWB
    :param A: characteristic strain amplitude at f=1/yr
    :param gamma: negative slope of PSD around f=1/yr (usually 13/3)
    :param lfb: log10 transition frequency at which environment dominates GWs
    :param lfk: log10 knee frequency due to population finiteness
    :param kappa: smoothness of turnover (10/3 for 3-body stellar scattering)
    :param delta: slope at higher frequencies
    """
    df = np.diff(np.concatenate((np.array([0]), f[::2])))
    hcf = (10**log10_A * (f / const.fyr) ** ((3-gamma) / 2) *
            (1.0 + (f / 10**lfk)) ** delta / np.sqrt(1 + (10**lfb / f) ** kappa))
    return hcf**2 / 12 / np.pi**2 / f**3 * np.repeat(df, 2)

@signal_base.function
def generalized_gwpol_psd(f, log10_A_tt=-15, log10_A_st=-15,
                          log10_A_vl=-15, log10_A_sl=-15,
                          kappa=10/3, p_dist=1.0):
    """
    PSD for a generalized mixture of scalar+vector dipole radiation
    and tensorial quadrupole radiation from SMBHBs.
    """

    df = np.diff(np.concatenate((np.array([0]), f[::2])))
    euler_e = 0.5772156649
    pdist = p_dist * const.kpc / const.c

    orf_aa_tt = (2/3) * np.ones(len(f))
    orf_aa_st = (2/3) * np.ones(len(f))
    orf_aa_vl = 2*np.log(4*np.pi*f*pdist) - 14/3 + 2*euler_e
    orf_aa_sl = np.pi**2*f*pdist/4 - \
        np.log(4*np.pi*f*pdist) + 37/24 - euler_e

    prefactor = (1 + kappa**2) / (1 + kappa**2 * (f / const.fyr)**(-2/3))
    gwpol_amps = 10**(2*np.array([log10_A_tt, log10_A_st,
                                  log10_A_vl, log10_A_sl]))
    gwpol_factors = np.array([orf_aa_tt*gwpol_amps[0],
                              orf_aa_st*gwpol_amps[1],
                              orf_aa_vl*gwpol_amps[2],
                              orf_aa_sl*gwpol_amps[3]])

    S_psd = prefactor * (gwpol_factors[0,:] * (f / const.fyr)**(-4/3) +
                         np.sum(gwpol_factors[1:,:],axis=0) * \
                         (f / const.fyr)**(-2)) / \
    (8*np.pi**2*f**3)

    return S_psd * np.repeat(df, 2)

@signal_base.function
def dropout_powerlaw(f, log10_A=-16, gamma=5, k_drop=0.5, k_threshold=0.5):
    """
    Dropout powerlaw for a stochastic process. Switches a stochastic
    process on or off depending on whether k_drop exceeds k_threshold.
    """

    df = np.diff(np.concatenate((np.array([0]), f[::2])))

    if k_drop >= k_threshold: k_switch = 1.0
    elif k_drop < k_threshold: k_switch = 0.0

    return k_switch * ((10**log10_A)**2 / 12.0 / np.pi**2 *
                       const.fyr**(gamma-3) * f**(-gamma) * np.repeat(df, 2))

@signal_base.function
def dropout_physical_ephem_delay(toas, planetssb, pos_t, frame_drift_rate=0,
                                 d_jupiter_mass=0, d_saturn_mass=0, d_uranus_mass=0,
                                 d_neptune_mass=0, jup_orb_elements=np.zeros(6),
                                 sat_orb_elements=np.zeros(6), inc_jupiter_orb=False,
                                 jup_orbelxyz=None, jup_mjd=None, inc_saturn_orb=False,
                                 sat_orbelxyz=None, sat_mjd=None, equatorial=True,
                                 k_drop=0.5, k_threshold=0.5):
    """
    Dropout BayesEphem model. Switches BayesEphem on or off depending on
    whether k_drop exceeds k_threshold.
    """

    # get dropout switch
    if k_drop >= k_threshold: k_switch = 1.0
    elif k_drop < k_threshold: k_switch = 0.0

    # convert toas to MJD
    mjd = toas / 86400

    # grab planet-to-SSB vectors
    earth = planetssb[:, 2, :3]
    jupiter = planetssb[:, 4, :3]
    saturn = planetssb[:, 5, :3]
    uranus = planetssb[:, 6, :3]
    neptune = planetssb[:, 7, :3]

    # do frame rotation
    earth = utils.ss_framerotate(mjd, earth, 0.0, 0.0, 0.0, frame_drift_rate,
                           offset=None, equatorial=equatorial)

    # mass perturbations
    mpert = [(jupiter, d_jupiter_mass), (saturn, d_saturn_mass),
             (uranus, d_uranus_mass), (neptune, d_neptune_mass)]
    for planet, dm in mpert:
        earth += utils.dmass(planet, dm)

    # jupter orbital element perturbations
    if inc_jupiter_orb:
        jup_perturb_tmp = 0.0009547918983127075 * np.einsum(
            'i,ijk->jk', jup_orb_elements, jup_orbelxyz)
        earth += np.array([np.interp(mjd, jup_mjd, jup_perturb_tmp[:,aa])
                           for aa in range(3)]).T

    # saturn orbital element perturbations
    if inc_saturn_orb:
        sat_perturb_tmp = 0.00028588567008942334 * np.einsum(
            'i,ijk->jk', sat_orb_elements, sat_orbelxyz)
        earth += np.array([np.interp(mjd, sat_mjd, sat_perturb_tmp[:,aa])
                           for aa in range(3)]).T

    # construct the true geocenter to barycenter roemer
    tmp_roemer = np.einsum('ij,ij->i', planetssb[:, 2, :3], pos_t)

    # create the delay
    delay = tmp_roemer - np.einsum('ij,ij->i', earth, pos_t)

    return k_switch * delay


def Dropout_PhysicalEphemerisSignal(
    frame_drift_rate=parameter.Uniform(-1e-9, 1e-9)('frame_drift_rate'),
    d_jupiter_mass=parameter.Normal(0, 1.54976690e-11)('d_jupiter_mass'),
    d_saturn_mass=parameter.Normal(0, 8.17306184e-12)('d_saturn_mass'),
    d_uranus_mass=parameter.Normal(0, 5.71923361e-11)('d_uranus_mass'),
    d_neptune_mass=parameter.Normal(0, 7.96103855e-11)('d_neptune_mass'),
    jup_orb_elements=parameter.Uniform(-0.05,0.05,size=6)('jup_orb_elements'),
    sat_orb_elements=parameter.Uniform(-0.5,0.5,size=6)('sat_orb_elements'),
    inc_jupiter_orb=True, inc_saturn_orb=False, use_epoch_toas=True,
    k_drop=parameter.Uniform(0.0,1.0), k_threshold=0.5, name=''):

    """ Class factory for dropout physical ephemeris model signal."""

    # turn off saturn orbital element parameters if not including in signal
    if not inc_saturn_orb:
        sat_orb_elements = np.zeros(6)

    # define waveform
    jup_mjd, jup_orbelxyz, sat_mjd, sat_orbelxyz = (
        utils.get_planet_orbital_elements())
    wf = dropout_physical_ephem_delay(frame_drift_rate=frame_drift_rate,
                                        d_jupiter_mass=d_jupiter_mass,
                                        d_saturn_mass=d_saturn_mass,
                                        d_uranus_mass=d_uranus_mass,
                                        d_neptune_mass=d_neptune_mass,
                                        jup_orb_elements=jup_orb_elements,
                                        sat_orb_elements=sat_orb_elements,
                                        inc_jupiter_orb=inc_jupiter_orb,
                                        jup_orbelxyz=jup_orbelxyz,
                                        jup_mjd=jup_mjd,
                                        inc_saturn_orb=inc_saturn_orb,
                                        sat_orbelxyz=sat_orbelxyz,
                                        sat_mjd=sat_mjd,
                                        k_drop=k_drop, k_threshold=k_threshold)

    BaseClass = deterministic_signals.Deterministic(wf, name=name)

    class Dropout_PhysicalEphemerisSignal(BaseClass):
        signal_name = 'phys_ephem'
        signal_id = 'phys_ephem_' + name if name else 'phys_ephem'

        def __init__(self, psr):

            # not available for PINT yet
            if isinstance(psr, enterprise.pulsar.PintPulsar):
                msg = 'Physical Ephemeris model is not compatible with PINT '
                msg += 'at this time.'
                raise NotImplementedError(msg)

            super(Dropout_PhysicalEphemerisSignal, self).__init__(psr)

            if use_epoch_toas:
                # get quantization matrix and calculate daily average TOAs
                U, _ = utils.create_quantization_matrix(psr.toas, nmin=1)
                self.uinds = utils.quant2ind(U)
                avetoas = np.array([psr.toas[sc].mean() for sc in self.uinds])
                self._wf[''].add_kwarg(toas=avetoas)

                # interpolate ssb planet position vectors to avetoas
                planetssb = np.zeros((len(avetoas), 9, 3))
                for jj in range(9):
                    planetssb[:, jj, :] = np.array([
                        np.interp(avetoas, psr.toas, psr.planetssb[:,jj,aa])
                        for aa in range(3)]).T
                self._wf[''].add_kwarg(planetssb=planetssb)

                # Inteprolating the pulsar position vectors onto epoch TOAs
                pos_t = np.array([np.interp(avetoas, psr.toas, psr.pos_t[:,aa])
                                  for aa in range(3)]).T
                self._wf[''].add_kwarg(pos_t=pos_t)

            # initialize delay
            self._delay = np.zeros(len(psr.toas))

        @base.cache_call('delay_params')
        def get_delay(self, params):
            delay = self._wf[''](params=params)
            if use_epoch_toas:
                for slc, val in zip(self.uinds, delay):
                    self._delay[slc] = val
                return self._delay
            else:
                return delay

    return Dropout_PhysicalEphemerisSignal

@signal_base.function
def cw_delay(toas, pos, pdist,
             cos_gwtheta=0, gwphi=0, cos_inc=0,
             log10_mc=9, log10_fgw=-8, log10_dist=None, log10_h=None,
             phase0=0, psi=0,
             psrTerm=False, p_dist=1, p_phase=None,
             evolve=False, phase_approx=False, check=False,
             tref=0):
    """
    Function to create GW incuced residuals from a SMBMB as
    defined in Ellis et. al 2012,2013.
    :param toas:
        Pular toas in seconds
    :param pos:
        Unit vector from the Earth to the pulsar
    :param pdist:
        Pulsar distance (mean and uncertainty) [kpc]
    :param cos_gwtheta:
        Cosine of Polar angle of GW source in celestial coords [radians]
    :param gwphi:
        Azimuthal angle of GW source in celestial coords [radians]
    :param cos_inc:
        cosine of Inclination of GW source [radians]
    :param log10_mc:
        log10 of Chirp mass of SMBMB [solar masses]
    :param log10_fgw:
        log10 of Frequency of GW (twice the orbital frequency) [Hz]
    :param log10_dist:
        log10 of Luminosity distance to SMBMB [Mpc],
        used to compute strain, if not None
    :param log10_h:
        log10 of GW strain,
        used to compute distance, if not None
    :param phase0:
        Initial Phase of GW source [radians]
    :param psi:
        Polarization angle of GW source [radians]
    :param psrTerm:
        Option to include pulsar term [boolean]
    :param p_dist:
        Pulsar distance parameter
    :param p_phase:
        Use pulsar phase to determine distance [radian]
    :param evolve:
        Option to include/exclude full evolution [boolean]
    :param phase_approx:
        Option to include/exclude phase evolution across observation time
        [boolean]
    :param check:
        Check if frequency evolves significantly over obs. time [boolean]
    :param tref:
        Reference time for phase and frequency [s]
    :return: Vector of induced residuals
    """

    # convert units to time
    mc = 10**log10_mc * const.Tsun
    fgw = 10**log10_fgw
    gwtheta = np.arccos(cos_gwtheta)
    inc = np.arccos(cos_inc)
    p_dist = (pdist[0] + pdist[1]*p_dist)*const.kpc/const.c

    if log10_h is None and log10_dist is None:
        raise ValueError("one of log10_dist or log10_h must be non-None")
    elif log10_h is not  None and log10_dist is not None:
        raise ValueError("only one of log10_dist or log10_h can be non-None")
    elif log10_h is None:
        dist = 10**log10_dist * const.Mpc / const.c
    else:
        dist = 2 * mc**(5/3) * (np.pi*fgw)**(2/3) / 10**log10_h

    if check:
        # check that frequency is not evolving significantly over obs. time
        fstart = fgw * (1 - 256/5 * mc**(5/3) * fgw**(8/3) * toas[0])**(-3/8)
        fend = fgw * (1 - 256/5 * mc**(5/3) * fgw**(8/3) * toas[-1])**(-3/8)
        df = fend - fstart

        # observation time
        Tobs = toas.max()-toas.min()
        fbin = 1/Tobs

        if np.abs(df) > fbin:
            print('WARNING: Frequency is evolving over more than one '
                  'frequency bin.')
            print('f0 = {0}, f1 = {1}, df = {2}, fbin = {3}'
                  .format(fstart, fend, df,  fbin))
            return np.ones(len(toas)) * np.nan

    # get antenna pattern funcs and cosMu
    # write function to get pos from theta,phi
    fplus, fcross, cosMu = utils.create_gw_antenna_pattern(pos, gwtheta, gwphi)

    # get pulsar time
    toas -= tref
    if p_dist > 0:
        tp = toas-p_dist*(1-cosMu)
    else:
        tp = toas

    # orbital frequency
    w0 = np.pi * fgw
    phase0 /= 2 # orbital phase
    omegadot = 96/5 * mc**(5/3) * w0**(11/3)

    # evolution
    if evolve:
        # calculate time dependent frequency at earth and pulsar
        omega = w0 * (1 - 256/5 * mc**(5/3) * w0**(8/3) * toas)**(-3/8)
        omega_p = w0 * (1 - 256/5 * mc**(5/3) * w0**(8/3) * tp)**(-3/8)

        if p_dist > 0:
            omega_p0 = w0 * (1 + 256/5
                             * mc**(5/3) * w0**(8/3) * p_dist*(1-cosMu))**(-3/8)
        else:
            omega_p0 = w0

        # calculate time dependent phase
        phase = phase0 + 1/32/mc**(5/3) * (w0**(-5/3) - omega**(-5/3))

        if p_phase is None:
            phase_p = phase0 + 1/32/mc**(5/3) * (w0**(-5/3) - omega_p**(-5/3))
        else:
            phase_p = (phase0 + p_phase
                       + 1/32*mc**(-5/3) * (omega_p0**(-5/3) - omega_p**(-5/3)))

    elif phase_approx:
        # monochromatic
        omega = w0
        if p_dist > 0:
            omega_p = w0 * (1 + 256/5
                            * mc**(5/3) * w0**(8/3) * p_dist*(1-cosMu))**(-3/8)
        else:
            omega_p = w0

        # phases
        phase = phase0 + omega * toas
        if p_phase is not None:
            phase_p = phase0 + p_phase + omega_p*toas
        else:
            phase_p = (phase0 + omega_p*toas
                       + 1/32/mc**(5/3) * (w0**(-5/3) - omega_p**(-5/3)))

    # no evolution
    else:
        # monochromatic
        omega = np.pi*fgw
        omega_p = omega

        # phases
        phase = phase0 + omega * toas
        phase_p = phase0 + omega * tp

    # define time dependent coefficients
    At = -0.5*np.sin(2*phase)*(3+np.cos(2*inc))
    Bt = 2*np.cos(2*phase)*np.cos(inc)
    At_p = -0.5*np.sin(2*phase_p)*(3+np.cos(2*inc))
    Bt_p = 2*np.cos(2*phase_p)*np.cos(inc)

    # now define time dependent amplitudes
    alpha = mc**(5./3.)/(dist*omega**(1./3.))
    alpha_p = mc**(5./3.)/(dist*omega_p**(1./3.))

    # define rplus and rcross
    rplus = alpha*(-At*np.cos(2*psi)+Bt*np.sin(2*psi))
    rcross = alpha*(At*np.sin(2*psi)+Bt*np.cos(2*psi))
    rplus_p = alpha_p*(-At_p*np.cos(2*psi)+Bt_p*np.sin(2*psi))
    rcross_p = alpha_p*(At_p*np.sin(2*psi)+Bt_p*np.cos(2*psi))

    # residuals
    if psrTerm:
        res = fplus*(rplus_p-rplus)+fcross*(rcross_p-rcross)
    else:
        res = -fplus*rplus - fcross*rcross

    return res

@signal_base.function
def compute_eccentric_residuals(toas, theta, phi, cos_gwtheta, gwphi,
                                log10_mc, log10_dist, log10_h, log10_F, cos_inc,
                                psi, gamma0, e0, l0, q, nmax=400, pdist=1.0,
                                pphase=None, pgam=None, psrTerm=False,
                                tref=0, check=False):
    """
    Simulate GW from eccentric SMBHB. Waveform models from
    Taylor et al. (2015) and Barack and Cutler (2004).
    WARNING: This residual waveform is only accurate if the
    GW frequency is not significantly evolving over the
    observation time of the pulsar.
    :param toa: pulsar observation times
    :param theta: polar coordinate of pulsar
    :param phi: azimuthal coordinate of pulsar
    :param gwtheta: Polar angle of GW source in celestial coords [radians]
    :param gwphi: Azimuthal angle of GW source in celestial coords [radians]
    :param log10_mc: Base-10 lof of chirp mass of SMBMB [solar masses]
    :param log10_dist: Base-10 uminosity distance to SMBMB [Mpc]
    :param log10_F: base-10 orbital frequency of SMBHB [Hz]
    :param inc: Inclination of GW source [radians]
    :param psi: Polarization of GW source [radians]
    :param gamma0: Initial angle of periastron [radians]
    :param e0: Initial eccentricity of SMBHB
    :param l0: Initial mean anomoly [radians]
    :param q: Mass ratio of SMBHB
    :param nmax: Number of harmonics to use in waveform decomposition
    :param pdist: Pulsar distance [kpc]
    :param pphase: Pulsar phase [rad]
    :param pgam: Pulsar angle of periastron [rad]
    :param psrTerm: Option to include pulsar term [boolean]
    :param tref: Fidicuial time at which initial parameters are referenced [s]
    :param check: Check if frequency evolves significantly over obs. time
    :returns: Vector of induced residuals
    """

    # convert from sampling
    F = 10.0**log10_F
    mc = 10.0**log10_mc
    dist = 10.0**log10_dist
    if log10_h is not None:
        h0 = 10.0**log10_h
    else:
        h0 = None
    inc = np.arccos(cos_inc)
    gwtheta = np.arccos(cos_gwtheta)

    # define variable for later use
    cosgwtheta, cosgwphi = np.cos(gwtheta), np.cos(gwphi)
    singwtheta, singwphi = np.sin(gwtheta), np.sin(gwphi)
    sin2psi, cos2psi = np.sin(2*psi), np.cos(2*psi)

    # unit vectors to GW source
    m = np.array([singwphi, -cosgwphi, 0.0])
    n = np.array([-cosgwtheta*cosgwphi, -cosgwtheta*singwphi, singwtheta])
    omhat = np.array([-singwtheta*cosgwphi, -singwtheta*singwphi, -cosgwtheta])

    # pulsar position vector
    phat = np.array([np.sin(theta)*np.cos(phi), np.sin(theta)*np.sin(phi),\
            np.cos(theta)])

    fplus = 0.5 * (np.dot(m, phat)**2 - np.dot(n, phat)**2) / (1+np.dot(omhat, phat))
    fcross = (np.dot(m, phat)*np.dot(n, phat)) / (1 + np.dot(omhat, phat))
    cosMu = -np.dot(omhat, phat)

    # get values from pulsar object
    toas = toas.copy() - tref

    if check:
        # check that frequency is not evolving significantly over obs. time
        y = utils.solve_coupled_ecc_solution(F, e0, gamma0, l0, mc, q,
                                          np.array([0.0,toas.max()]))

        # initial and final values over observation time
        Fc0, ec0, gc0, phic0 = y[0,:]
        Fc1, ec1, gc1, phic1 = y[-1,:]

        # observation time
        Tobs = 1/(toas.max()-toas.min())

        if np.abs(Fc0-Fc1) > 1/Tobs:
            print('WARNING: Frequency is evolving over more than one frequency bin.')
            print('F0 = {0}, F1 = {1}, delta f = {2}'.format(Fc0, Fc1, 1/Tobs))
            return np.ones(len(toas)) * np.nan

    # get gammadot for earth term
    gammadot = utils.get_gammadot(F, mc, q, e0)

    # get number of harmonics to use
    if not isinstance(nmax, int):
        if e0 < 0.999 and e0 > 0.001:
            nharm = int(nmax(e0))
        elif e0 < 0.001:
            nharm = 2
        else:
            nharm = int(nmax(0.999))
    else:
        nharm = nmax

    # no more than 100 harmonics
    nharm = min(nharm, 100)

    ##### earth term #####
    splus, scross = utils.calculate_splus_scross(nmax=nharm, mc=mc, dl=dist,
                                                 h0=h0, F=F, e=e0, t=toas.copy(),
                                                 l0=l0, gamma=gamma0,
                                                 gammadot=gammadot, inc=inc)

    ##### pulsar term #####
    if psrTerm:
        # pulsar distance
        pd = pdist

        # convert units
        pd *= const.kpc / const.c

        # get pulsar time
        tp = toas.copy() - pd * (1-cosMu)

        # solve coupled system of equations to get pulsar term values
        y = utils.solve_coupled_ecc_solution(F, e0, gamma0, l0, mc,
                                       q, np.array([0.0, tp.min()]))

        # get pulsar term values
        if np.any(y):
            Fp, ep, gp, phip = y[-1,:]

            # get gammadot at pulsar term
            gammadotp = utils.get_gammadot(Fp, mc, q, ep)

            # get phase at pulsar
            if pphase is None:
                lp = phip
            else:
                lp = pphase

            # get angle of periastron at pulsar
            if pgam is None:
                gp = gp
            else:
                gp = pgam

            # get number of harmonics to use
            if not isinstance(nmax, int):
                if e0 < 0.999 and e0 > 0.001:
                    nharm = int(nmax(e0))
                elif e0 < 0.001:
                    nharm = 2
                else:
                    nharm = int(nmax(0.999))
            else:
                nharm = nmax

            # no more than 1000 harmonics
            nharm = min(nharm, 100)
            splusp, scrossp = utils.calculate_splus_scross(nmax=nharm, mc=mc,
                                                           dl=dist, h0=h0, F=Fp, e=ep,
                                                           t=toas.copy(), l0=lp, gamma=gp,
                                                           gammadot=gammadotp, inc=inc)

            rr = (fplus*cos2psi - fcross*sin2psi) * (splusp - splus) + \
                (fplus*sin2psi + fcross*cos2psi) * (scrossp - scross)

        else:
            rr = np.ones(len(toas)) * np.nan

    else:
        rr = - (fplus*cos2psi - fcross*sin2psi) * splus - \
            (fplus*sin2psi + fcross*cos2psi) * scross

    return rr

def CWSignal(cw_wf, ecc=False, psrTerm=False):

    BaseClass = deterministic_signals.Deterministic(cw_wf, name='cw')

    class CWSignal(BaseClass):

        def __init__(self, psr):
            super(CWSignal, self).__init__(psr)
            self._wf[''].add_kwarg(psrTerm=psrTerm)
            if ecc:
                pgam = parameter.Uniform(0, 2*np.pi)('_'.join([psr.name, 'pgam', 'cw']))
                self._params['pgam'] = pgam
                self._wf['']._params['pgam'] = pgam

    return CWSignal


#### Model component building blocks ####

def white_noise_block(vary=False, inc_ecorr=False, gp_ecorr=False,
                      efac1=False, select='backend', name=None):
    """
    Returns the white noise block of the model:

        1. EFAC per backend/receiver system
        2. EQUAD per backend/receiver system
        3. ECORR per backend/receiver system

    :param vary:
        If set to true we vary these parameters
        with uniform priors. Otherwise they are set to constants
        with values to be set later.
    :param inc_ecorr:
        include ECORR, needed for NANOGrav channelized TOAs
    :param gp_ecorr:
        whether to use the Gaussian process model for ECORR
    :param efac1:
        use a strong prior on EFAC = Normal(mu=1, stdev=0.1)
    """

    if select == 'backend':
        # define selection by observing backend
        backend = selections.Selection(selections.by_backend)
        # define selection by nanograv backends
        backend_ng = selections.Selection(selections.nanograv_backends)
    else:
        # define no selection
        backend = selections.Selection(selections.no_selection)


    # white noise parameters
    if vary:
        if efac1:
            efac = parameter.Normal(1.0, 0.1)
        else:
            efac = parameter.Uniform(0.01, 10.0)
        equad = parameter.Uniform(-8.5, -5)
        if inc_ecorr:
            ecorr = parameter.Uniform(-8.5, -5)
    else:
        efac = parameter.Constant()
        equad = parameter.Constant()
        if inc_ecorr:
            ecorr = parameter.Constant()

    # white noise signals
    ef = white_signals.MeasurementNoise(efac=efac,
                                        selection=backend, name=name)
    eq = white_signals.EquadNoise(log10_equad=equad,
                                  selection=backend, name=name)
    if inc_ecorr:
        if gp_ecorr:
            ec = gp_signals.EcorrBasisModel(log10_ecorr=ecorr,
                                            selection=backend_ng, name=name)
        else:
            ec = white_signals.EcorrKernelNoise(log10_ecorr=ecorr,
                                                selection=backend_ng, name=name)

    # combine signals
    if inc_ecorr:
        s = ef + eq + ec
    elif not inc_ecorr:
        s = ef + eq

    return s

def red_noise_block(psd='powerlaw', prior='log-uniform', Tspan=None,
                    components=30, gamma_val=None, coefficients=False,
                    select=None, modes=None, wgts=None,
                    break_flat=False, break_flat_fq=None):
    """
    Returns red noise model:

        1. Red noise modeled as a power-law with 30 sampling frequencies

    :param psd:
        PSD function [e.g. powerlaw (default), turnover, spectrum, tprocess]
    :param prior:
        Prior on log10_A. Default if "log-uniform". Use "uniform" for
        upper limits.
    :param Tspan:
        Sets frequency sampling f_i = i / Tspan. Default will
        use overall time span for indivicual pulsar.
    :param components:
        Number of frequencies in sampling of red noise
    :param gamma_val:
        If given, this is the fixed slope of the power-law for
        powerlaw, turnover, or tprocess red noise
    :param coefficients: include latent coefficients in GP model?
    """
    # red noise parameters that are common
    if psd in ['powerlaw', 'powerlaw_genmodes', 'turnover',
               'tprocess', 'tprocess_adapt']:
        # parameters shared by PSD functions
        if prior == 'uniform':
            log10_A = parameter.LinearExp(-20, -11)
        elif prior == 'log-uniform' and gamma_val is not None:
            if np.abs(gamma_val - 4.33) < 0.1:
                log10_A = parameter.Uniform(-20, -11)
            else:
                log10_A = parameter.Uniform(-20, -11)
        else:
            log10_A = parameter.Uniform(-20, -11)

        if gamma_val is not None:
            gamma = parameter.Constant(gamma_val)
        else:
            gamma = parameter.Uniform(0, 7)

        # different PSD function parameters
        if psd == 'powerlaw':
            pl = utils.powerlaw(log10_A=log10_A, gamma=gamma)
        elif psd == 'powerlaw_genmodes':
            pl = powerlaw_genmodes(log10_A=log10_A, gamma=gamma, wgts=wgts)
        elif psd == 'turnover':
            kappa = parameter.Uniform(0, 7)
            lf0 = parameter.Uniform(-9, -7)
            pl = utils.turnover(log10_A=log10_A, gamma=gamma,
                                 lf0=lf0, kappa=kappa)
        elif psd == 'tprocess':
            df = 2
            alphas = InvGamma(df/2, df/2, size=components)
            pl = t_process(log10_A=log10_A, gamma=gamma, alphas=alphas)
        elif psd == 'tprocess_adapt':
            df = 2
            alpha_adapt = InvGamma(df/2, df/2, size=1)
            nfreq = parameter.Uniform(-0.5, 10-0.5)
            pl = t_process_adapt(log10_A=log10_A, gamma=gamma,
                                 alphas_adapt=alpha_adapt, nfreq=nfreq)

    if psd == 'spectrum':
        if prior == 'uniform':
            log10_rho = parameter.LinearExp(-10, -4, size=components)
        elif prior == 'log-uniform':
            log10_rho = parameter.Uniform(-10, -4, size=components)

        pl = free_spectrum(log10_rho=log10_rho)

    if select == 'backend':
        # define selection by observing backend
        selection = selections.Selection(selections.by_backend)
    elif select == 'band' or select == 'band+':
    	# define selection by observing band
        selection = selections.Selection(selections.by_band)
    else:
        # define no selection
        selection = selections.Selection(selections.no_selection)

    if break_flat:
        log10_A_flat = parameter.Uniform(-20, -11)
        gamma_flat = parameter.Constant(0)
        pl_flat = utils.powerlaw(log10_A=log10_A_flat, gamma=gamma_flat)

        freqs = 1.0 * np.arange(1, components+1) / Tspan
        components_low = sum(f < break_flat_fq for f in freqs)
        if components_low < 1.5:
            components_low = 2

        rn = gp_signals.FourierBasisGP(pl, components=components_low, Tspan=Tspan,
                                       coefficients=coefficients, selection=selection)

        rn_flat = gp_signals.FourierBasisGP(pl_flat, modes=freqs[components_low:],
                                            coefficients=coefficients, selection=selection,
                                            name='red_noise_hf')
        rn = rn + rn_flat
    else:
        rn = gp_signals.FourierBasisGP(pl, components=components, Tspan=Tspan,
                                       coefficients=coefficients, selection=selection,
                                       modes=modes)

    if select == 'band+': # Add the common component as well
    	rn = rn + gp_signals.FourierBasisGP(pl, components=components, Tspan=Tspan,
                                   coefficients=coefficients)

    return rn

def dm_noise_block(gp_kernel='diag', psd='powerlaw', nondiag_kernel='periodic',
                   prior='log-uniform', Tspan=None, components=30, gamma_val=None,
                   coefficients=False):
    """
    Returns DM noise model:

        1. DM noise modeled as a power-law with 30 sampling frequencies

    :param psd:
        PSD function [e.g. powerlaw (default), spectrum, tprocess]
    :param prior:
        Prior on log10_A. Default if "log-uniform". Use "uniform" for
        upper limits.
    :param Tspan:
        Sets frequency sampling f_i = i / Tspan. Default will
        use overall time span for indivicual pulsar.
    :param components:
        Number of frequencies in sampling of DM-variations.
    :param gamma_val:
        If given, this is the fixed slope of the power-law for
        powerlaw, turnover, or tprocess DM-variations
    """
    # dm noise parameters that are common
    if gp_kernel == 'diag':
        if psd in ['powerlaw', 'turnover', 'tprocess', 'tprocess_adapt']:
            # parameters shared by PSD functions
            if prior == 'uniform':
                log10_A_dm = parameter.LinearExp(-20, -11)
            elif prior == 'log-uniform' and gamma_val is not None:
                if np.abs(gamma_val - 4.33) < 0.1:
                    log10_A_dm = parameter.Uniform(-20, -11)
                else:
                    log10_A_dm = parameter.Uniform(-20, -11)
            else:
                log10_A_dm = parameter.Uniform(-20, -11)

            if gamma_val is not None:
                gamma_dm = parameter.Constant(gamma_val)
            else:
                gamma_dm = parameter.Uniform(0, 7)

            # different PSD function parameters
            if psd == 'powerlaw':
                dm_prior = utils.powerlaw(log10_A=log10_A_dm, gamma=gamma_dm)
            elif psd == 'turnover':
                kappa_dm = parameter.Uniform(0, 7)
                lf0_dm = parameter.Uniform(-9, -7)
                dm_prior = utils.turnover(log10_A=log10_A_dm, gamma=gamma_dm,
                                          lf0=lf0_dm, kappa=kappa_dm)
            elif psd == 'tprocess':
                df = 2
                alphas_dm = InvGamma(df/2, df/2, size=components)
                dm_prior = t_process(log10_A=log10_A_dm, gamma=gamma_dm, alphas=alphas_dm)
            elif psd == 'tprocess_adapt':
                df = 2
                alpha_adapt_dm = InvGamma(df/2, df/2, size=1)
                nfreq_dm = parameter.Uniform(-0.5, 10-0.5)
                dm_prior = t_process_adapt(log10_A=log10_A_dm, gamma=gamma_dm,
                                           alphas_adapt=alpha_adapt_dm, nfreq=nfreq_dm)

        if psd == 'spectrum':
            if prior == 'uniform':
                log10_rho_dm = parameter.LinearExp(-10, -4, size=components)
            elif prior == 'log-uniform':
                log10_rho_dm = parameter.Uniform(-10, -4, size=components)

            dm_prior = free_spectrum(log10_rho=log10_rho_dm)

        dm_basis = utils.createfourierdesignmatrix_dm(nmodes=components,
                                                      Tspan=Tspan)

    elif gp_kernel == 'nondiag':
        if nondiag_kernel == 'periodic':
            # Periodic GP kernel for DM
            log10_sigma = parameter.Uniform(-10, -4)
            log10_ell = parameter.Uniform(1, 4)
            period = parameter.Uniform(0.2, 5.0)
            gam_p = parameter.Uniform(0.1, 30.0)

            dm_basis = linear_interp_basis_dm(dt=15*86400)
            dm_prior = periodic_kernel(log10_sigma=log10_sigma,
                                    log10_ell=log10_ell, gam_p=gam_p, p=period)
        elif nondiag_kernel == 'periodic_rfband':
            # Periodic GP kernel for DM with RQ radio-frequency dependence
            log10_sigma = parameter.Uniform(-10, -4)
            log10_ell = parameter.Uniform(1, 4)
            log10_ell2 = parameter.Uniform(2, 7)
            alpha_wgt = parameter.Uniform(0.2, 6)
            period = parameter.Uniform(0.2, 5.0)
            gam_p = parameter.Uniform(0.1, 30.0)

            dm_basis = get_tf_quantization_matrix(df=200, dt=15*86400, dm=True)
            dm_prior = tf_kernel(log10_sigma=log10_sigma, log10_ell=log10_ell,
                                 gam_p=gam_p, p=period, alpha_wgt=alpha_wgt,
                                 log10_ell2=log10_ell2)
        elif nondiag_kernel == 'dmx_like':
            # DMX-like signal
            log10_sigma = parameter.Uniform(-10, -4)

            dm_basis = linear_interp_basis_dm(dt=30*86400)
            dm_prior = dmx_ridge_prior(log10_sigma=log10_sigma)

    dmgp = gp_signals.BasisGP(dm_prior, dm_basis, name='dm_gp',
                              coefficients=coefficients)

    return dmgp

def dm_annual_signal(idx=2, name='dm_s1yr'):
    """
    Returns chromatic annual signal (i.e. TOA advance):

    :param idx:
        index of radio frequency dependence (i.e. DM is 2). If this is set
        to 'vary' then the index will vary from 1 - 6
    :param name: Name of signal

    :return dm1yr:
        chromatic annual waveform.
    """
    log10_Amp_dm1yr = parameter.Uniform(-10, -2)
    phase_dm1yr = parameter.Uniform(0, 2*np.pi)

    wf = chrom_yearly_sinusoid(log10_Amp=log10_Amp_dm1yr,
                               phase=phase_dm1yr, idx=idx)
    dm1yr = deterministic_signals.Deterministic(wf, name=name)

    return dm1yr

def dm_exponential_dip(tmin, tmax, idx=2, sign=False, name='dmexp'):
    """
    Returns chromatic exponential dip (i.e. TOA advance):

    :param tmin, tmax:
        search window for exponential dip time.
    :param idx:
        index of radio frequency dependence (i.e. DM is 2). If this is set
        to 'vary' then the index will vary from 1 - 6
    :param sign:
        [boolean] allow for positive or negative exponential features.
    :param name: Name of signal

    :return dmexp:
        chromatic exponential dip waveform.
    """
    t0_dmexp = parameter.Uniform(tmin,tmax)
    log10_Amp_dmexp = parameter.Uniform(-10, -2)
    log10_tau_dmexp = parameter.Uniform(np.log10(5), np.log10(100))
    if sign:
        sign_param = parameter.Uniform(-1.0, 1.0)
    else:
        sign_param = -1.0
    wf = chrom_exp_decay(log10_Amp=log10_Amp_dmexp,
                         t0=t0_dmexp, log10_tau=log10_tau_dmexp,
                         sign_param=sign_param, idx=idx)
    dmexp = deterministic_signals.Deterministic(wf, name=name)

    return dmexp

def dm_exponential_cusp(tmin, tmax, idx=2, sign=False, name='dm_cusp'):
    """
    Returns chromatic exponential cusp (i.e. TOA advance):

    :param tmin, tmax:
        search window for exponential cusp time.
    :param idx:
        index of radio frequency dependence (i.e. DM is 2). If this is set
        to 'vary' then the index will vary from 1 - 6
    :param sign:
        [boolean] allow for positive or negative exponential features.
    :param name: Name of signal

    :return dmexp:
        chromatic exponential dip waveform.
    """
    t0_dm_cusp = parameter.Uniform(tmin,tmax)
    log10_Amp_dm_cusp = parameter.Uniform(-10, -2)
    log10_tau_dm_cusp = parameter.Uniform(np.log10(5), np.log10(100))
    if sign:
        sign_param = parameter.Uniform(-1.0, 1.0)
    else:
        sign_param = 1.0
    wf = chrom_exp_cusp(log10_Amp=log10_Amp_dm_cusp,
                         t0=t0_dm_cusp, log10_tau=log10_tau_dm_cusp,
                         sign_param=sign_param, idx=idx)
    dm_cusp = deterministic_signals.Deterministic(wf, name=name)

    return dm_cusp

def dmx_signal(dmx_data, name='dmx_signal'):
    """
    Returns DMX signal:

    :param dmx_data: dictionary of DMX data for each pulsar from parfile.
    :param name: Name of signal.

    :return dmx_sig:
        dmx signal waveform.
    """
    dmx = {}
    for dmx_id in sorted(dmx_data):
        dmx_data_tmp = dmx_data[dmx_id]
        dmx.update({dmx_id : parameter.Normal(mu=dmx_data_tmp['DMX_VAL'],
                                              sigma=dmx_data_tmp['DMX_ERR'])})
    wf = dmx_delay(dmx_ids=dmx_data, **dmx)
    dmx_sig = deterministic_signals.Deterministic(wf, name=name)

    return dmx_sig

def chromatic_noise_block(psd='powerlaw', idx=4, Tspan=None,
                          name='chromatic', components=30,
                          coefficients=False):
    """
    Returns GP chromatic noise model :

        1. Chromatic modeled with user defined PSD with
        30 sampling frequencies. Available PSDs are
        ['powerlaw', 'turnover' 'spectrum']

    :param psd:
        PSD to use for common red noise signal. Available options
        are ['powerlaw', 'turnover' 'spectrum']
    :param idx:
        Index of radio frequency dependence (i.e. DM is 2). If this is set
        to 'vary' then the index will vary from 1 - 6
    :param name: Name of signal

    """
    if psd in ['powerlaw', 'turnover']:
        log10_A = parameter.Uniform(-18, -11)
        gamma = parameter.Uniform(0, 7)

        # PSD
        if psd == 'powerlaw':
            cpl = utils.powerlaw(log10_A=log10_A, gamma=gamma)
        elif psd == 'turnover':
            kappa = parameter.Uniform(0, 7)
            lf0 = parameter.Uniform(-9, -7)
            cpl = utils.turnover(log10_A=log10_A, gamma=gamma,
                                 lf0=lf0, kappa=kappa)

    if psd == 'spectrum':
        log10_rho = parameter.LinearExp(-9, -4, size=components)
        cpl = free_spectrum(log10_rho=log10_rho)

    # set up signal
    if idx == 'vary':
        c_idx = parameter.Uniform(0, 6)

    # quadratic piece
    basis_quad = chromatic_quad_basis(idx=idx)
    prior_quad = chromatic_quad_prior()
    cquad = gp_signals.BasisGP(prior_quad, basis_quad, name=name+'_quad')

    # Fourier piece
    basis_gp = createfourierdesignmatrix_chromatic(nmodes=components,
                                                   Tspan=Tspan)
    cgp = gp_signals.BasisGP(cpl, basis_gp, name=name+'_gp',
                             coefficients=coefficients)

    return cquad + cgp

def common_red_noise_block(psd='powerlaw', prior='log-uniform',
                           Tspan=None, components=30, gamma_val=None,
                           orf=None, name='gw', coefficients=False,
                           modes=None, wgts=None):
    """
    Returns common red noise model:

        1. Red noise modeled with user defined PSD with
        30 sampling frequencies. Available PSDs are
        ['powerlaw', 'turnover' 'spectrum']

    :param psd:
        PSD to use for common red noise signal. Available options
        are ['powerlaw', 'turnover' 'spectrum']
    :param prior:
        Prior on log10_A. Default if "log-uniform". Use "uniform" for
        upper limits.
    :param Tspan:
        Sets frequency sampling f_i = i / Tspan. Default will
        use overall time span for indivicual pulsar.
    :param gamma_val:
        Value of spectral index for power-law and turnover
        models. By default spectral index is varied of range [0,7]
    :param orf:
        String representing which overlap reduction function to use.
        By default we do not use any spatial correlations. Permitted
        values are ['hd', 'dipole', 'monopole'].
    :param name: Name of common red process

    """

    orfs = {'hd': utils.hd_orf(), 'dipole': utils.dipole_orf(),
            'monopole': utils.monopole_orf()}

    # common red noise parameters
    if psd in ['powerlaw', 'powerlaw_genmodes', 'turnover', 'turnover_knee']:
        amp_name = '{}_log10_A'.format(name)
        if prior == 'uniform':
            log10_Agw = parameter.LinearExp(-18, -11)(amp_name)
        elif prior == 'log-uniform' and gamma_val is not None:
            if np.abs(gamma_val - 4.33) < 0.1:
                log10_Agw = parameter.Uniform(-18, -14)(amp_name)
            else:
                log10_Agw = parameter.Uniform(-18, -11)(amp_name)
        else:
            log10_Agw = parameter.Uniform(-18, -11)(amp_name)

        gam_name = '{}_gamma'.format(name)
        if gamma_val is not None:
            gamma_gw = parameter.Constant(gamma_val)(gam_name)
        else:
            gamma_gw = parameter.Uniform(0, 7)(gam_name)

        # common red noise PSD
        if psd == 'powerlaw':
            cpl = utils.powerlaw(log10_A=log10_Agw, gamma=gamma_gw)
        elif psd == 'powerlaw_genmodes':
            cpl = powerlaw_genmodes(log10_A=log10_Agw, gamma=gamma_gw, wgts=wgts)
        elif psd == 'turnover':
            kappa_name = '{}_kappa'.format(name)
            lf0_name = '{}_log10_fbend'.format(name)
            kappa_gw = parameter.Uniform(0, 7)(kappa_name)
            lf0_gw = parameter.Uniform(-9, -7)(lf0_name)
            cpl = utils.turnover(log10_A=log10_Agw, gamma=gamma_gw,
                                 lf0=lf0_gw, kappa=kappa_gw)
        elif psd == 'turnover_knee':
            kappa_name = '{}_kappa'.format(name)
            lfb_name = '{}_log10_fbend'.format(name)
            delta_name = '{}_delta'.format(name)
            lfk_name = '{}_log10_fknee'.format(name)
            kappa_gw = parameter.Uniform(0, 7)(kappa_name)
            lfb_gw = parameter.Uniform(-9.3, -8)(lfb_name)
            delta_gw = parameter.Uniform(-2, 0)(delta_name)
            lfk_gw = parameter.Uniform(-8, -7)(lfk_name)
            cpl = turnover_knee(log10_A=log10_Agw, gamma=gamma_gw,
                                lfb=lfb_gw, lfk=lfk_gw,
                                kappa=kappa_gw, delta=delta_gw)

    if psd == 'spectrum':
        rho_name = '{}_log10_rho'.format(name)
        if prior == 'uniform':
            log10_rho_gw = parameter.LinearExp(-9, -4, size=components)(rho_name)
        elif prior == 'log-uniform':
            log10_rho_gw = parameter.Uniform(-9, -4, size=components)(rho_name)

        cpl = free_spectrum(log10_rho=log10_rho_gw)

    if orf is None:
        crn = gp_signals.FourierBasisGP(cpl, coefficients=coefficients,
                                        components=components, Tspan=Tspan,
                                        modes=modes, name=name)
    elif orf in orfs.keys():
        crn = gp_signals.FourierBasisCommonGP(cpl, orfs[orf], coefficients=coefficients,
                                              components=components, Tspan=Tspan,
                                              modes=modes, name=name)
    else:
        raise ValueError('ORF {} not recognized'.format(orf))

    return crn

def bwm_block(Tmin, Tmax, amp_prior='log-uniform',
              skyloc=None, logmin=-18, logmax=-11,
              name='bwm'):
    """
    Returns deterministic GW burst with memory model:
        1. Burst event parameterized by time, sky location,
        polarization angle, and amplitude
    :param Tmin:
        Min time to search, probably first TOA (MJD).
    :param Tmax:
        Max time to search, probably last TOA (MJD).
    :param amp_prior:
        Prior on log10_A. Default if "log-uniform". Use "uniform" for
        upper limits.
    :param skyloc:
        Fixed sky location of BWM signal search as [cos(theta), phi].
        Search over sky location if ``None`` given.
    :param logmin:
        log of minimum BWM amplitude for prior (log10)
    :param logmax:
        log of maximum BWM amplitude for prior (log10)
    :param name:
        Name of BWM signal.
    """

    # BWM parameters
    amp_name = '{}_log10_A'.format(name)
    if amp_prior == 'uniform':
        log10_A_bwm = parameter.LinearExp(logmin, logmax)(amp_name)
    elif amp_prior == 'log-uniform':
        log10_A_bwm = parameter.Uniform(logmin, logmax)(amp_name)

    pol_name = '{}_pol'.format(name)
    pol = parameter.Uniform(0, np.pi)(pol_name)

    t0_name = '{}_t0'.format(name)
    t0 = parameter.Uniform(Tmin, Tmax)(t0_name)

    costh_name = '{}_costheta'.format(name)
    phi_name = '{}_phi'.format(name)
    if skyloc is None:
        costh = parameter.Uniform(-1, 1)(costh_name)
        phi = parameter.Uniform(0, 2*np.pi)(phi_name)
    else:
        costh = parameter.Constant(skyloc[0])(costh_name)
        phi = parameter.Constant(skyloc[1])(phi_name)


    # BWM signal
    bwm_wf = utils.bwm_delay(log10_h=log10_A_bwm, t0=t0,
                            cos_gwtheta=costh, gwphi=phi, gwpol=pol)
    bwm = deterministic_signals.Deterministic(bwm_wf, name=name)

    return bwm

def cw_block_circ(amp_prior='log-uniform', dist_prior=None,
                  skyloc=None, log10_fgw=None,
                  psrTerm=False, tref=0, name='cw'):
    """
    Returns deterministic, cirular orbit continuous GW model:
    :param amp_prior:
        Prior on log10_h. Default is "log-uniform."
        Use "uniform" for upper limits, or "None" to search over
        log10_dist instead.
    :param dist_prior:
        Prior on log10_dist. Default is "None," meaning that the
        search is over log10_h instead of log10_dist. Use "log-uniform"
        to search over log10_h with a log-uniform prior.
    :param skyloc:
        Fixed sky location of CW signal search as [cos(theta), phi].
        Search over sky location if ``None`` given.
    :param log10_fgw:
        Fixed log10 GW frequency of CW signal search.
        Search over GW frequency if ``None`` given.
    :param ecc:
        Fixed log10 distance to SMBHB search.
        Search over distance or strain if ``None`` given.
    :param psrTerm:
        Boolean for whether to include the pulsar term. Default is False.
    :param name:
        Name of CW signal.
    """

    if dist_prior == None:
        log10_dist = None

        if amp_prior == 'uniform':
            log10_h = parameter.LinearExp(-18.0, -11.0)('{}_log10_h'.format(name))
        elif amp_prior == 'log-uniform':
            log10_h = parameter.Uniform(-18.0, -11.0)('{}_log10_h'.format(name))

    elif dist_prior == 'log-uniform':
        log10_dist = parameter.Uniform(-2.0, 4.0)('{}_log10_dL'.format(name))
        log10_h = None

    # chirp mass [Msol]
    log10_Mc = parameter.Uniform(6.0, 10.0)('{}_log10_Mc'.format(name))

    # GW frequency [Hz]
    if log10_fgw is None:
        log10_fgw = parameter.Uniform(-9.0, -7.0)('{}_log10_fgw'.format(name))
    else:
        log10_fgw = parameter.Constant(log10_fgw)('{}_log10_fgw'.format(name))
    # orbital inclination angle [radians]
    cosinc = parameter.Uniform(-1.0, 1.0)('{}_cosinc'.format(name))
    # initial GW phase [radians]
    phase0 = parameter.Uniform(0.0, np.pi)('{}_phase0'.format(name))

    # polarization
    psi_name = '{}_psi'.format(name)
    psi = parameter.Uniform(0, np.pi)(psi_name)

    # sky location
    costh_name = '{}_costheta'.format(name)
    phi_name = '{}_phi'.format(name)
    if skyloc is None:
        costh = parameter.Uniform(-1, 1)(costh_name)
        phi = parameter.Uniform(0, 2*np.pi)(phi_name)
    else:
        costh = parameter.Constant(skyloc[0])(costh_name)
        phi = parameter.Constant(skyloc[1])(phi_name)

    if psrTerm:
        p_phase = parameter.Uniform(0, 2*np.pi)
        p_dist = parameter.Normal(0, 1)
    else:
        p_phase = None
        p_dist = 0

    # continuous wave signal
    wf = cw_delay(cos_gwtheta=costh, gwphi=phi, cos_inc=cosinc,
                  log10_mc=log10_Mc, log10_fgw=log10_fgw,
                  log10_h=log10_h, log10_dist=log10_dist,
                  phase0=phase0, psi=psi,
                  psrTerm=True, p_dist=p_dist, p_phase=p_phase,
                  phase_approx=True, check=False,
                  tref=tref)
    cw = CWSignal(wf, ecc=False, psrTerm=psrTerm)

    return cw

def cw_block_ecc(amp_prior='log-uniform', skyloc=None, log10_F=None,
                 ecc=None, psrTerm=False, tref=0, name='cw'):
    """
    Returns deterministic, eccentric orbit continuous GW model:
    :param amp_prior:
        Prior on log10_h and log10_Mc/log10_dL. Default is "log-uniform" with
        log10_Mc and log10_dL searched over. Use "uniform" for upper limits,
        log10_h searched over.
    :param skyloc:
        Fixed sky location of CW signal search as [cos(theta), phi].
        Search over sky location if ``None`` given.
    :param log10_F:
        Fixed log-10 orbital frequency of CW signal search.
        Search over orbital frequency if ``None`` given.
    :param ecc:
        Fixed eccentricity of SMBHB search.
        Search over eccentricity if ``None`` given.
    :param psrTerm:
        Boolean for whether to include the pulsar term. Default is False.
    :param name:
        Name of CW signal.
    """

    if amp_prior == 'uniform':
        log10_h = parameter.LinearExp(-18.0, -11.0)('{}_log10_h'.format(name))
    elif amp_prior == 'log-uniform':
        log10_h = None
    # chirp mass [Msol]
    log10_Mc = parameter.Uniform(6.0, 10.0)('{}_log10_Mc'.format(name))
    # luminosity distance [Mpc]
    log10_dL = parameter.Uniform(-2.0, 4.0)('{}_log10_dL'.format(name))

    # orbital frequency [Hz]
    if log10_F is None:
        log10_Forb = parameter.Uniform(-9.0, -7.0)('{}_log10_Forb'.format(name))
    else:
        log10_Forb = parameter.Constant(log10_F)('{}_log10_Forb'.format(name))
    # orbital inclination angle [radians]
    cosinc = parameter.Uniform(-1.0, 1.0)('{}_cosinc'.format(name))
    # periapsis position angle [radians]
    gamma_0 = parameter.Uniform(0.0, np.pi)('{}_gamma0'.format(name))

    # Earth-term eccentricity
    if ecc is None:
        e_0 = parameter.Uniform(0.0, 0.99)('{}_e0'.format(name))
    else:
        e_0 = parameter.Constant(ecc)('{}_e0'.format(name))

    # initial mean anomaly [radians]
    l_0 = parameter.Uniform(0.0, 2.0*np.pi)('{}_l0'.format(name))
    # mass ratio = M_2/M_1
    q = parameter.Constant(1.0)('{}_q'.format(name))

    # polarization
    pol_name = '{}_pol'.format(name)
    pol = parameter.Uniform(0, np.pi)(pol_name)

    # sky location
    costh_name = '{}_costheta'.format(name)
    phi_name = '{}_phi'.format(name)
    if skyloc is None:
        costh = parameter.Uniform(-1, 1)(costh_name)
        phi = parameter.Uniform(0, 2*np.pi)(phi_name)
    else:
        costh = parameter.Constant(skyloc[0])(costh_name)
        phi = parameter.Constant(skyloc[1])(phi_name)

    # continuous wave signal
    wf = compute_eccentric_residuals(cos_gwtheta=costh, gwphi=phi,
                                     log10_mc=log10_Mc, log10_dist=log10_dL,
                                     log10_h=log10_h, log10_F=log10_Forb,
                                     cos_inc=cosinc, psi=pol, gamma0=gamma_0,
                                     e0=e_0, l0=l_0, q=q, nmax=400,
                                     pdist=None, pphase=None, pgam=None,
                                     tref=tref, check=False)
    cw = CWSignal(wf, ecc=True, psrTerm=psrTerm)

    return cw

###############################
###  PTA models from paper  ###
###############################

def model_singlepsr_noise(psr, red_var=False, psd='powerlaw', red_select=None,
                          noisedict=None, tm_svd=False, tm_norm=True,
                          white_vary=True, components=30, upper_limit=False,
                          wideband=False, gamma_val=None, dm_var=False,
                          dm_type='gp', dmgp_kernel='diag', dm_psd='powerlaw',
                          dm_nondiag_kernel='periodic', dmx_data=None,
                          dm_annual=False, gamma_dm_val=None, dm_chrom=False,
                          dmchrom_psd='powerlaw', dmchrom_idx=4,
                          dm_expdip=False, dmexp_sign=False, dm_expdip_idx=2,
                          dm_expdip_tmin=None, dm_expdip_tmax=None,
                          num_dmdips=1, dmdip_seqname=None,
                          dm_cusp=False, dm_cusp_sign=False, dm_cusp_idx=2,
                          dm_cusp_tmin=None, dm_cusp_tmax=None, coefficients=False):
    """
    Single pulsar noise model
    :param psr: enterprise pulsar object
    :param red var: include red noise in the model
    :param psd: red noise psd model
    :param noisedict: dictionary of noise parameters
    :param tm_svd: boolean for svd-stabilised timing model design matrix
    :param tm_norm: normalize the timing model, or provide custom normalization
    :param white_vary: boolean for varying white noise or keeping fixed
    :param components: number of modes in Fourier domain processes
    :param upper_limit: whether to do an upper-limit analysis
    :param wideband: whether to include ecorr in the white noise model
    :param gamma_val: red noise spectral index to fix
    :param dm_var: whether to explicitly model DM-variations
    :param dm_type: gaussian process ('gp') or dmx ('dmx')
    :param dmgp_kernel: diagonal in frequency or non-diagonal
    :param dm_psd: power-spectral density of DM variations
    :param dm_nondiag_kernel: type of time-domain DM GP kernel
    :param dmx_data: supply the DMX data from par files
    :param dm_annual: include an annual DM signal
    :param gamma_dm_val: spectral index of power-law DM variations
    :param dm_chrom: include general chromatic noise
    :param dmchrom_psd: power-spectral density of chromatic noise
    :param dmchrom_idx: frequency scaling of chromatic noise
    :param dm_expdip: inclue a DM exponential dip
    :param dmexp_sign: include a sign parameter for dip
    :param dm_expdip_idx: chromatic index of exponential dip
    :param dm_expdip_tmin: sampling minimum of DM dip epoch
    :param dm_expdip_tmax: sampling maximum of DM dip epoch
    :param num_dmdips: number of dm exponential dips
    :param dmdip_seqname: name of dip sequence
    :param dm_cusp: inclue a DM exponential cusp
    :param dm_cusp_sign: include a sign parameter for cusp
    :param dm_cusp_idx: chromatic index of exponential cusp
    :param dm_cusp_tmin: sampling minimum of DM cusp epoch
    :param dm_cusp_tmax: sampling maximum of DM cusp epoch
    :param coefficients: explicitly include latent coefficients in model

    :return s: single pulsar noise model
    """
    amp_prior = 'uniform' if upper_limit else 'log-uniform'

    # timing model
    s = gp_signals.TimingModel(use_svd=tm_svd, normed=tm_norm,
                               coefficients=coefficients)

    # red noise
    if red_var:
        s += red_noise_block(psd=psd, prior=amp_prior,
                            components=components, gamma_val=gamma_val,
                            coefficients=coefficients, select=red_select)


    # DM variations
    if dm_var:
        if dm_type == 'gp':
            if dmgp_kernel == 'diag':
                s += dm_noise_block(gp_kernel=dmgp_kernel, psd=dm_psd,
                                    prior=amp_prior, components=components,
                                    gamma_val=gamma_dm_val,
                                    coefficients=coefficients)
            elif dmgp_kernel == 'nondiag':
                s += dm_noise_block(gp_kernel=dmgp_kernel,
                                    nondiag_kernel=dm_nondiag_kernel,
                                    coefficients=coefficients)
        elif dm_type == 'dmx':
            s += dmx_signal(dmx_data=dmx_data[psr.name])
        if dm_annual:
            s += dm_annual_signal()
        if dm_chrom:
            s += chromatic_noise_block(psd=dmchrom_psd, idx=dmchrom_idx,
                                       name='chromatic', components=components,
                                       coefficients=coefficients)
        if dm_expdip:
            if dm_expdip_tmin is None and dm_expdip_tmax is None:
                tmin = psr.toas.min() / 86400
                tmax = psr.toas.max() / 86400
            else:
                tmin = dm_expdip_tmin
                tmax = dm_expdip_tmax
            if dmdip_seqname is not None:
                dmdipname_base = 'dmexp_'+dmdip_seqname+'_'
            else:
                dmdipname_base = 'dmexp_'
            for dd in range(1,num_dmdips+1):
                s += dm_exponential_dip(tmin=tmin, tmax=tmax,
                                        idx=dm_expdip_idx,
                                        sign=dmexp_sign,
                                        name=dmdipname_base+str(dd))
        if dm_cusp:
            if dm_cusp_tmin is None and dm_cusp_tmax is None:
                tmin = psr.toas.min() / 86400
                tmax = psr.toas.max() / 86400
            else:
                tmin = dm_cusp_tmin
                tmax = dm_cusp_tmax
            s += dm_exponential_cusp(tmin=tmin, tmax=tmax,
                                        idx=dm_cusp_idx,
                                        sign=dm_cusp_sign,
                                        name='dm_cusp')

    # adding white-noise, and acting on psr objects
    if 'NANOGrav' in psr.flags['pta'] and not wideband:
        s2 = s + white_noise_block(vary=white_vary, inc_ecorr=True)
        model = s2(psr)
    else:
        s3 = s + white_noise_block(vary=white_vary, inc_ecorr=False)
        model = s3(psr)

    # set up PTA
    pta = signal_base.PTA([model])

    # set white noise parameters
    if not white_vary:
        if noisedict is None:
            print('No noise dictionary provided!...')
        else:
            noisedict = noisedict
            pta.set_default_params(noisedict)

    return pta


def model_1(psrs, psd='powerlaw', noisedict=None, components=30,
            upper_limit=False, bayesephem=False, wideband=False):
    """
    Reads in list of enterprise Pulsar instance and returns a PTA
    instantiated with only white and red noise:

    per pulsar:
        1. fixed EFAC per backend/receiver system
        2. fixed EQUAD per backend/receiver system
        3. fixed ECORR per backend/receiver system
        4. Red noise modeled as a power-law with 30 sampling frequencies
        5. Linear timing model.

    global:
        1. Optional physical ephemeris modeling.


    :param psd:
        Choice of PSD function [e.g. powerlaw (default), turnover, tprocess]
    :param noisedict:
        Dictionary of pulsar noise properties. Can provide manually,
        or the code will attempt to find it.
    :param upper_limit:
        Perform upper limit on common red noise amplitude. By default
        this is set to False. Note that when perfoming upper limits it
        is recommended that the spectral index also be fixed to a specific
        value.
    :param bayesephem:
        Include BayesEphem model. Set to False by default
    :param wideband:
        Use wideband par and tim files. Ignore ECORR. Set to False by default.
    """

    amp_prior = 'uniform' if upper_limit else 'log-uniform'

    # find the maximum time span to set GW frequency sampling
    Tspan = model_utils.get_tspan(psrs)

    # red noise
    s = red_noise_block(psd=psd, prior=amp_prior,
                         Tspan=Tspan, components=components)

    # ephemeris model
    if bayesephem:
        s += deterministic_signals.PhysicalEphemerisSignal(use_epoch_toas=True)

    # timing model
    s += gp_signals.TimingModel()

    # adding white-noise, and acting on psr objects
    models = []
    for p in psrs:
        if 'NANOGrav' in p.flags['pta'] and not wideband:
            s2 = s + white_noise_block(vary=False, inc_ecorr=True)
            models.append(s2(p))
        else:
            s3 = s + white_noise_block(vary=False, inc_ecorr=False)
            models.append(s3(p))

    # set up PTA
    pta = signal_base.PTA(models)

    # set white noise parameters
    if noisedict is None:
        print('No noise dictionary provided!...')
    else:
        noisedict = noisedict
        pta.set_default_params(noisedict)

    return pta


def model_2a(psrs, psd='powerlaw', noisedict=None, components=30,
             gamma_common=None, upper_limit=False, bayesephem=False,
             wideband=False, select='backend'):
    """
    Reads in list of enterprise Pulsar instance and returns a PTA
    instantiated with model 2A from the analysis paper:
    per pulsar:
        1. fixed EFAC per backend/receiver system
        2. fixed EQUAD per backend/receiver system
        3. fixed ECORR per backend/receiver system
        4. Red noise modeled as a power-law with 30 sampling frequencies
        5. Linear timing model.
    global:
        1.Common red noise modeled with user defined PSD with
        30 sampling frequencies. Available PSDs are
        ['powerlaw', 'turnover' 'spectrum']
        2. Optional physical ephemeris modeling.
    :param psd:
        PSD to use for common red noise signal. Available options
        are ['powerlaw', 'turnover' 'spectrum']. 'powerlaw' is default
        value.
    :param noisedict:
        Dictionary of pulsar noise properties. Can provide manually,
        or the code will attempt to find it.
    :param gamma_common:
        Fixed common red process spectral index value. By default we
        vary the spectral index over the range [0, 7].
    :param upper_limit:
        Perform upper limit on common red noise amplitude. By default
        this is set to False. Note that when perfoming upper limits it
        is recommended that the spectral index also be fixed to a specific
        value.
    :param bayesephem:
        Include BayesEphem model. Set to False by default
    :param wideband:
        Use wideband par and tim files. Ignore ECORR. Set to False by default.
    """

    amp_prior = 'uniform' if upper_limit else 'log-uniform'

    # find the maximum time span to set GW frequency sampling
    Tspan = model_utils.get_tspan(psrs)

    # red noise
    s = red_noise_block(prior=amp_prior, Tspan=Tspan, components=components)

    # common red noise block
    s += common_red_noise_block(psd=psd, prior=amp_prior, Tspan=Tspan,
                                components=components, gamma_val=gamma_common,
                                name='gw')

    # ephemeris model
    if bayesephem:
        s += deterministic_signals.PhysicalEphemerisSignal(use_epoch_toas=True)

    # timing model
    s += gp_signals.TimingModel()

    # adding white-noise, and acting on psr objects
    models = []
    for p in psrs:
        if 'NANOGrav' in p.flags['pta'] and not wideband:
            s2 = s + white_noise_block(vary=False, inc_ecorr=True, select=select)
            models.append(s2(p))
        else:
            s3 = s + white_noise_block(vary=False, inc_ecorr=False, select=select)
            models.append(s3(p))

    # set up PTA
    pta = signal_base.PTA(models)

    # set white noise parameters
    if noisedict is None:
        print('No noise dictionary provided!...')
    else:
        noisedict = noisedict
        pta.set_default_params(noisedict)

    return pta


def model_general(psrs, common_psd='powerlaw', red_psd='powerlaw', orf=None,
                  common_components=30, red_components=30, dm_components=30,
                  modes=None, wgts=None, logfreq=False, nmodes_log=10,
                  noisedict=None,
                  tm_svd=False, tm_norm=True, gamma_common=None,
                  upper_limit=False, bayesephem=False, wideband=False,
                  dm_var=False, dm_type='gp', dm_psd='powerlaw', dm_annual=False,
                  white_vary=False, gequad=False, dm_chrom=False,
                  dmchrom_psd='powerlaw', dmchrom_idx=4,
                  red_select=None, red_breakflat=False, red_breakflat_fq=None,
                  coefficients=False,):
    """
    Reads in list of enterprise Pulsar instance and returns a PTA
    instantiated with model 2A from the analysis paper:

    per pulsar:
        1. fixed EFAC per backend/receiver system
        2. fixed EQUAD per backend/receiver system
        3. fixed ECORR per backend/receiver system
        4. Red noise modeled as a power-law with 30 sampling frequencies
        5. Linear timing model.

    global:
        1.Common red noise modeled with user defined PSD with
        30 sampling frequencies. Available PSDs are
        ['powerlaw', 'turnover' 'spectrum']
        2. Optional physical ephemeris modeling.

    :param psd:
        PSD to use for common red noise signal. Available options
        are ['powerlaw', 'turnover' 'spectrum']. 'powerlaw' is default
        value.
    :param noisedict:
        Dictionary of pulsar noise properties. Can provide manually,
        or the code will attempt to find it.
    :param gamma_common:
        Fixed common red process spectral index value. By default we
        vary the spectral index over the range [0, 7].
    :param upper_limit:
        Perform upper limit on common red noise amplitude. By default
        this is set to False. Note that when perfoming upper limits it
        is recommended that the spectral index also be fixed to a specific
        value.
    :param bayesephem:
        Include BayesEphem model. Set to False by default
    :param wideband:
        Use wideband par and tim files. Ignore ECORR. Set to False by default.
    """

    amp_prior = 'uniform' if upper_limit else 'log-uniform'

    # timing model
    s = gp_signals.TimingModel(use_svd=tm_svd, normed=tm_norm,
                                coefficients=coefficients)

    # find the maximum time span to set GW frequency sampling
    Tspan = model_utils.get_tspan(psrs)

    if logfreq:
        fmin = 10.0
        modes, wgts = model_utils.linBinning(Tspan, nmodes_log, 1.0 / fmin / Tspan,
                                             common_components, nmodes_log)
        wgts = wgts**2.0

    # red noise
    s += red_noise_block(psd=red_psd, prior=amp_prior, Tspan=Tspan,
                        components=red_components, modes=modes, wgts=wgts,
                        coefficients=coefficients,
                        select=red_select, break_flat=red_breakflat,
                        break_flat_fq=red_breakflat_fq)

    # common red noise block
    if orf is None:
        s += common_red_noise_block(psd=common_psd, prior=amp_prior, Tspan=Tspan,
                                    components=common_components, coefficients=coefficients,
                                    modes=modes, wgts=wgts, gamma_val=gamma_common,
                                    name='gw')
    elif orf == 'hd':
        s += common_red_noise_block(psd=common_psd, prior=amp_prior, Tspan=Tspan,
                                    components=common_components, coefficients=coefficients,
                                    modes=modes, wgts=wgts, gamma_val=gamma_common,
                                    orf='hd', name='gw')

    # DM variations
    if dm_var:
        if dm_type == 'gp':
            s += dm_noise_block(gp_kernel='diag', psd=dm_psd, prior=amp_prior,
                                components=dm_components, gamma_val=None,
                                coefficients=coefficients)
        if dm_annual:
            s += dm_annual_signal()
        if dm_chrom:
            s += chromatic_noise_block(psd=dmchrom_psd, idx=dmchrom_idx,
                                       name='chromatic', components=components,
                                       coefficients=coefficients)

    # ephemeris model
    if bayesephem:
        s += deterministic_signals.PhysicalEphemerisSignal(use_epoch_toas=True)

    # adding white-noise, and acting on psr objects
    models = []
    for p in psrs:
        if 'NANOGrav' in p.flags['pta'] and not wideband:
            s2 = s + white_noise_block(vary=white_vary, inc_ecorr=True)
            if gequad:
                s2 += white_signals.EquadNoise(log10_equad=parameter.Uniform(-8.5, -5),
                                               selection=selections.Selection(selections.no_selection),
                                               name='gequad')
            if '1713' in p.name and dm_var:
                tmin = p.toas.min() / 86400
                tmax = p.toas.max() / 86400
                s3 = s2 + dm_exponential_dip(tmin=tmin, tmax=tmax, idx=2,
                                             sign=False, name='dmexp')
                models.append(s3(p))
            else:
                models.append(s2(p))
        else:
            s4 = s + white_noise_block(vary=white_vary, inc_ecorr=False)
            if gequad:
                s4 += white_signals.EquadNoise(log10_equad=parameter.Uniform(-8.5, -5),
                                               selection=selections.Selection(selections.no_selection),
                                               name='gequad')
            if '1713' in p.name and dm_var:
                tmin = p.toas.min() / 86400
                tmax = p.toas.max() / 86400
                s5 = s4 + dm_exponential_dip(tmin=tmin, tmax=tmax, idx=2,
                                             sign=False, name='dmexp')
                models.append(s5(p))
            else:
                models.append(s4(p))

    # set up PTA
    pta = signal_base.PTA(models)

    # set white noise parameters
    if not white_vary:
        if noisedict is None:
            print('No noise dictionary provided!...')
        else:
            noisedict = noisedict
            pta.set_default_params(noisedict)

    return pta


def model_2b(psrs, psd='powerlaw', noisedict=None, components=30,
             gamma_common=None, upper_limit=False, bayesephem=False,
             wideband=False):
    """
    Reads in list of enterprise Pulsar instance and returns a PTA
    instantiated with model 2B from the analysis paper:

    per pulsar:
        1. fixed EFAC per backend/receiver system
        2. fixed EQUAD per backend/receiver system
        3. fixed ECORR per backend/receiver system
        4. Red noise modeled as a power-law with 30 sampling frequencies
        5. Linear timing model.

    global:
        1. Dipole spatially correlated signal modeled with PSD.
        Default PSD is powerlaw. Available options
        ['powerlaw', 'turnover', 'spectrum']
        2. Optional physical ephemeris modeling.

    :param psd:
        PSD to use for common red noise signal. Available options
        are ['powerlaw', 'turnover' 'spectrum']. 'powerlaw' is default
        value.
    :param gamma_common:
        Fixed common red process spectral index value. By default we
        vary the spectral index over the range [0, 7].
    :param upper_limit:
        Perform upper limit on common red noise amplitude. By default
        this is set to False. Note that when perfoming upper limits it
        is recommended that the spectral index also be fixed to a specific
        value.
    :param bayesephem:
        Include BayesEphem model. Set to False by default
    """

    amp_prior = 'uniform' if upper_limit else 'log-uniform'

    # find the maximum time span to set GW frequency sampling
    Tspan = model_utils.get_tspan(psrs)

    # red noise
    s = red_noise_block(prior=amp_prior, Tspan=Tspan, components=components)

    # dipole
    s += common_red_noise_block(psd=psd, prior=amp_prior, Tspan=Tspan,
                                components=components, gamma_val=gamma_common,
                                orf='dipole', name='dipole')

    # ephemeris model
    if bayesephem:
        s += deterministic_signals.PhysicalEphemerisSignal(use_epoch_toas=True)

    # timing model
    s += gp_signals.TimingModel()

    # adding white-noise, and acting on psr objects
    models = []
    for p in psrs:
        if 'NANOGrav' in p.flags['pta'] and not wideband:
            s2 = s + white_noise_block(vary=False, inc_ecorr=True)
            models.append(s2(p))
        else:
            s3 = s + white_noise_block(vary=False, inc_ecorr=False)
            models.append(s3(p))

    # set up PTA
    pta = signal_base.PTA(models)

    # set white noise parameters
    if noisedict is None:
        print('No noise dictionary provided!...')
    else:
        noisedict = noisedict
        pta.set_default_params(noisedict)

    return pta


def model_2c(psrs, psd='powerlaw', noisedict=None, components=30,
             gamma_common=None, upper_limit=False, bayesephem=False,
             wideband=False):
    """
    Reads in list of enterprise Pulsar instance and returns a PTA
    instantiated with model 2C from the analysis paper:

    per pulsar:
        1. fixed EFAC per backend/receiver system
        2. fixed EQUAD per backend/receiver system
        3. fixed ECORR per backend/receiver system
        4. Red noise modeled as a power-law with 30 sampling frequencies
        5. Linear timing model.

    global:
        1. Dipole spatially correlated signal modeled with PSD.
        Default PSD is powerlaw. Available options
        ['powerlaw', 'turnover', 'spectrum']
        2. Monopole spatially correlated signal modeled with PSD.
        Default PSD is powerlaw. Available options
        ['powerlaw', 'turnover', 'spectrum']
        3. Optional physical ephemeris modeling.

    :param psd:
        PSD to use for common red noise signal. Available options
        are ['powerlaw', 'turnover' 'spectrum']. 'powerlaw' is default
        value.
    :param gamma_common:
        Fixed common red process spectral index value. By default we
        vary the spectral index over the range [0, 7].
    :param upper_limit:
        Perform upper limit on common red noise amplitude. By default
        this is set to False. Note that when perfoming upper limits it
        is recommended that the spectral index also be fixed to a specific
        value.
    :param bayesephem:
        Include BayesEphem model. Set to False by default
    """

    amp_prior = 'uniform' if upper_limit else 'log-uniform'

    # find the maximum time span to set GW frequency sampling
    Tspan = model_utils.get_tspan(psrs)

    # red noise
    s = red_noise_block(prior=amp_prior, Tspan=Tspan, components=components)

    # dipole
    s += common_red_noise_block(psd=psd, prior=amp_prior, Tspan=Tspan,
                                components=components, gamma_val=gamma_common,
                                orf='dipole', name='dipole')

    # monopole
    s += common_red_noise_block(psd=psd, prior=amp_prior, Tspan=Tspan,
                                components=components, gamma_val=gamma_common,
                                orf='monopole', name='monopole')

    # ephemeris model
    if bayesephem:
        s += deterministic_signals.PhysicalEphemerisSignal(use_epoch_toas=True)

    # timing model
    s += gp_signals.TimingModel()

    # adding white-noise, and acting on psr objects
    models = []
    for p in psrs:
        if 'NANOGrav' in p.flags['pta'] and not wideband:
            s2 = s + white_noise_block(vary=False, inc_ecorr=True)
            models.append(s2(p))
        else:
            s3 = s + white_noise_block(vary=False, inc_ecorr=False)
            models.append(s3(p))

    # set up PTA
    pta = signal_base.PTA(models)

    # set white noise parameters
    if noisedict is None:
        print('No noise dictionary provided!...')
    else:
        noisedict = noisedict
        pta.set_default_params(noisedict)

    return pta


def model_2d(psrs, psd='powerlaw', noisedict=None, components=30,
             gamma_common=None, upper_limit=False, bayesephem=False,
             wideband=False):
    """
    Reads in list of enterprise Pulsar instance and returns a PTA
    instantiated with model 2D from the analysis paper:

    per pulsar:
        1. fixed EFAC per backend/receiver system
        2. fixed EQUAD per backend/receiver system
        3. fixed ECORR per backend/receiver system
        4. Red noise modeled as a power-law with 30 sampling frequencies
        5. Linear timing model.

    global:
        1. Monopole spatially correlated signal modeled with PSD.
        Default PSD is powerlaw. Available options
        ['powerlaw', 'turnover', 'spectrum']
        2. Optional physical ephemeris modeling.

    :param psd:
        PSD to use for common red noise signal. Available options
        are ['powerlaw', 'turnover' 'spectrum']. 'powerlaw' is default
        value.
    :param gamma_common:
        Fixed common red process spectral index value. By default we
        vary the spectral index over the range [0, 7].
    :param upper_limit:
        Perform upper limit on common red noise amplitude. By default
        this is set to False. Note that when perfoming upper limits it
        is recommended that the spectral index also be fixed to a specific
        value.
    :param bayesephem:
        Include BayesEphem model. Set to False by default
    """

    amp_prior = 'uniform' if upper_limit else 'log-uniform'

    # find the maximum time span to set GW frequency sampling
    Tspan = model_utils.get_tspan(psrs)

    # red noise
    s = red_noise_block(prior=amp_prior, Tspan=Tspan, components=components)

    # monopole
    s += common_red_noise_block(psd=psd, prior=amp_prior, Tspan=Tspan,
                                components=components, gamma_val=gamma_common,
                                orf='monopole', name='monopole')

    # ephemeris model
    if bayesephem:
        s += deterministic_signals.PhysicalEphemerisSignal(use_epoch_toas=True)

    # timing model
    s += gp_signals.TimingModel()

    # adding white-noise, and acting on psr objects
    models = []
    for p in psrs:
        if 'NANOGrav' in p.flags['pta'] and not wideband:
            s2 = s + white_noise_block(vary=False, inc_ecorr=True)
            models.append(s2(p))
        else:
            s3 = s + white_noise_block(vary=False, inc_ecorr=False)
            models.append(s3(p))

    # set up PTA
    pta = signal_base.PTA(models)

    # set white noise parameters
    if noisedict is None:
        print('No noise dictionary provided!...')
    else:
        noisedict = noisedict
        pta.set_default_params(noisedict)

    return pta


def model_3a(psrs, psd='powerlaw', noisedict=None, components=30,
             gamma_common=None, upper_limit=False, bayesephem=False,
             wideband=False):
    """
    Reads in list of enterprise Pulsar instance and returns a PTA
    instantiated with model 3A from the analysis paper:

    per pulsar:
        1. fixed EFAC per backend/receiver system
        2. fixed EQUAD per backend/receiver system
        3. fixed ECORR per backend/receiver system
        4. Red noise modeled as a power-law with 30 sampling frequencies
        5. Linear timing model.

    global:
        1. GWB with HD correlations modeled with user defined PSD with
        30 sampling frequencies. Available PSDs are
        ['powerlaw', 'turnover' 'spectrum']
        2. Optional physical ephemeris modeling.

    :param psd:
        PSD to use for common red noise signal. Available options
        are ['powerlaw', 'turnover' 'spectrum'] 'powerlaw' is default
        value.
    :param gamma_common:
        Fixed common red process spectral index value. By default we
        vary the spectral index over the range [0, 7].
    :param upper_limit:
        Perform upper limit on common red noise amplitude. By default
        this is set to False. Note that when perfoming upper limits it
        is recommended that the spectral index also be fixed to a specific
        value.
    :param bayesephem:
        Include BayesEphem model. Set to False by default
    """

    amp_prior = 'uniform' if upper_limit else 'log-uniform'

    # find the maximum time span to set GW frequency sampling
    Tspan = model_utils.get_tspan(psrs)

    # red noise
    s = red_noise_block(prior=amp_prior, Tspan=Tspan, components=components)

    # common red noise block
    s += common_red_noise_block(psd=psd, prior=amp_prior, Tspan=Tspan,
                                components=components, gamma_val=gamma_common,
                                orf='hd', name='gw')

    # ephemeris model
    if bayesephem:
        s += deterministic_signals.PhysicalEphemerisSignal(use_epoch_toas=True)

    # timing model
    s += gp_signals.TimingModel()

    # adding white-noise, and acting on psr objects
    models = []
    for p in psrs:
        if 'NANOGrav' in p.flags['pta'] and not wideband:
            s2 = s + white_noise_block(vary=False, inc_ecorr=True)
            models.append(s2(p))
        else:
            s3 = s + white_noise_block(vary=False, inc_ecorr=False)
            models.append(s3(p))

    # set up PTA
    pta = signal_base.PTA(models)

    # set white noise parameters
    if noisedict is None:
        print('No noise dictionary provided!...')
    else:
        noisedict = noisedict
        pta.set_default_params(noisedict)

    return pta


def model_3b(psrs, psd='powerlaw', noisedict=None, components=30,
             gamma_common=None, upper_limit=False, bayesephem=False,
             wideband=False):
    """
    Reads in list of enterprise Pulsar instance and returns a PTA
    instantiated with model 3B from the analysis paper:

    per pulsar:
        1. fixed EFAC per backend/receiver system
        2. fixed EQUAD per backend/receiver system
        3. fixed ECORR per backend/receiver system
        4. Red noise modeled as a power-law with 30 sampling frequencies
        5. Linear timing model.

    global:
        1. GWB with HD correlations modeled with user defined PSD with
        30 sampling frequencies. Available PSDs are
        ['powerlaw', 'turnover' 'spectrum']
        2. Dipole signal modeled with user defined PSD with
        30 sampling frequencies. Available PSDs are
        ['powerlaw', 'turnover' 'spectrum']
        3. Optional physical ephemeris modeling.

    :param psd:
        PSD to use for common red noise signal. Available options
        are ['powerlaw', 'turnover' 'spectrum'] 'powerlaw' is default
        value.
    :param gamma_common:
        Fixed common red process spectral index value. By default we
        vary the spectral index over the range [0, 7].
    :param upper_limit:
        Perform upper limit on common red noise amplitude. By default
        this is set to False. Note that when perfoming upper limits it
        is recommended that the spectral index also be fixed to a specific
        value.
    :param bayesephem:
        Include BayesEphem model. Set to False by default
    """

    amp_prior = 'uniform' if upper_limit else 'log-uniform'

    # find the maximum time span to set GW frequency sampling
    Tspan = model_utils.get_tspan(psrs)

    # red noise
    s = red_noise_block(prior=amp_prior, Tspan=Tspan, components=components)

    # common red noise block
    s += common_red_noise_block(psd=psd, prior=amp_prior, Tspan=Tspan,
                                components=components, gamma_val=gamma_common,
                                orf='hd', name='gw')

    # dipole
    s += common_red_noise_block(psd=psd, prior=amp_prior, Tspan=Tspan,
                                components=components, gamma_val=gamma_common,
                                orf='dipole', name='dipole')

    # ephemeris model
    if bayesephem:
        s += deterministic_signals.PhysicalEphemerisSignal(use_epoch_toas=True)

    # timing model
    s += gp_signals.TimingModel()

    # adding white-noise, and acting on psr objects
    models = []
    for p in psrs:
        if 'NANOGrav' in p.flags['pta'] and not wideband:
            s2 = s + white_noise_block(vary=False, inc_ecorr=True)
            models.append(s2(p))
        else:
            s3 = s + white_noise_block(vary=False, inc_ecorr=False)
            models.append(s3(p))

    # set up PTA
    pta = signal_base.PTA(models)

    # set white noise parameters
    if noisedict is None:
        print('No noise dictionary provided!...')
    else:
        noisedict = noisedict
        pta.set_default_params(noisedict)

    return pta


def model_3c(psrs, psd='powerlaw', noisedict=None, components=30,
             gamma_common=None, upper_limit=False, bayesephem=False,
             wideband=False):
    """
    Reads in list of enterprise Pulsar instance and returns a PTA
    instantiated with model 3C from the analysis paper:

    per pulsar:
        1. fixed EFAC per backend/receiver system
        2. fixed EQUAD per backend/receiver system
        3. fixed ECORR per backend/receiver system
        4. Red noise modeled as a power-law with 30 sampling frequencies
        5. Linear timing model.

    global:
        1. GWB with HD correlations modeled with user defined PSD with
        30 sampling frequencies. Available PSDs are
        ['powerlaw', 'turnover' 'spectrum']
        2. Dipole signal modeled with user defined PSD with
        30 sampling frequencies. Available PSDs are
        ['powerlaw', 'turnover' 'spectrum']
        3. Monopole signal modeled with user defined PSD with
        30 sampling frequencies. Available PSDs are
        ['powerlaw', 'turnover' 'spectrum']
        4. Optional physical ephemeris modeling.

    :param psd:
        PSD to use for common red noise signal. Available options
        are ['powerlaw', 'turnover' 'spectrum'] 'powerlaw' is default
        value.
    :param gamma_common:
        Fixed common red process spectral index value. By default we
        vary the spectral index over the range [0, 7].
    :param upper_limit:
        Perform upper limit on common red noise amplitude. By default
        this is set to False. Note that when perfoming upper limits it
        is recommended that the spectral index also be fixed to a specific
        value.
    :param bayesephem:
        Include BayesEphem model. Set to False by default
    """

    amp_prior = 'uniform' if upper_limit else 'log-uniform'

    # find the maximum time span to set GW frequency sampling
    Tspan = model_utils.get_tspan(psrs)

    # red noise
    s = red_noise_block(prior=amp_prior, Tspan=Tspan, components=components)

    # common red noise block
    s += common_red_noise_block(psd=psd, prior=amp_prior, Tspan=Tspan,
                                components=components, gamma_val=gamma_common,
                                orf='hd', name='gw')

    # dipole
    s += common_red_noise_block(psd=psd, prior=amp_prior, Tspan=Tspan,
                                components=components, gamma_val=gamma_common,
                                orf='dipole', name='dipole')

    # monopole
    s += common_red_noise_block(psd=psd, prior=amp_prior, Tspan=Tspan,
                                components=components, gamma_val=gamma_common,
                                orf='monopole', name='monopole')

    # ephemeris model
    if bayesephem:
        s += deterministic_signals.PhysicalEphemerisSignal(use_epoch_toas=True)

    # timing model
    s += gp_signals.TimingModel()

    # adding white-noise, and acting on psr objects
    models = []
    for p in psrs:
        if 'NANOGrav' in p.flags['pta'] and not wideband:
            s2 = s + white_noise_block(vary=False, inc_ecorr=True)
            models.append(s2(p))
        else:
            s3 = s + white_noise_block(vary=False, inc_ecorr=False)
            models.append(s3(p))

    # set up PTA
    pta = signal_base.PTA(models)

    # set white noise parameters
    if noisedict is None:
        print('No noise dictionary provided!...')
    else:
        noisedict = noisedict
        pta.set_default_params(noisedict)

    return pta


def model_3d(psrs, psd='powerlaw', noisedict=None, components=30,
             gamma_common=None, upper_limit=False, bayesephem=False,
             wideband=False):
    """
    Reads in list of enterprise Pulsar instance and returns a PTA
    instantiated with model 3D from the analysis paper:

    per pulsar:
        1. fixed EFAC per backend/receiver system
        2. fixed EQUAD per backend/receiver system
        3. fixed ECORR per backend/receiver system
        4. Red noise modeled as a power-law with 30 sampling frequencies
        5. Linear timing model.

    global:
        1. GWB with HD correlations modeled with user defined PSD with
        30 sampling frequencies. Available PSDs are
        ['powerlaw', 'turnover' 'spectrum']
        2. Monopole signal modeled with user defined PSD with
        30 sampling frequencies. Available PSDs are
        ['powerlaw', 'turnover' 'spectrum']
        3. Optional physical ephemeris modeling.

    :param psd:
        PSD to use for common red noise signal. Available options
        are ['powerlaw', 'turnover' 'spectrum'] 'powerlaw' is default
        value.
    :param gamma_common:
        Fixed common red process spectral index value. By default we
        vary the spectral index over the range [0, 7].
    :param upper_limit:
        Perform upper limit on common red noise amplitude. By default
        this is set to False. Note that when perfoming upper limits it
        is recommended that the spectral index also be fixed to a specific
        value.
    :param bayesephem:
        Include BayesEphem model. Set to False by default
    """

    amp_prior = 'uniform' if upper_limit else 'log-uniform'

    # find the maximum time span to set GW frequency sampling
    Tspan = model_utils.get_tspan(psrs)

    # red noise
    s = red_noise_block(prior=amp_prior, Tspan=Tspan, components=components)

    # common red noise block
    s += common_red_noise_block(psd=psd, prior=amp_prior, Tspan=Tspan,
                                components=components, gamma_val=gamma_common,
                                orf='hd', name='gw')

    # monopole
    s += common_red_noise_block(psd=psd, prior=amp_prior, Tspan=Tspan,
                                components=components, gamma_val=gamma_common,
                                orf='monopole', name='monopole')

    # ephemeris model
    if bayesephem:
        s += deterministic_signals.PhysicalEphemerisSignal(use_epoch_toas=True)

    # timing model
    s += gp_signals.TimingModel()

    # adding white-noise, and acting on psr objects
    models = []
    for p in psrs:
        if 'NANOGrav' in p.flags['pta'] and not wideband:
            s2 = s + white_noise_block(vary=False, inc_ecorr=True)
            models.append(s2(p))
        else:
            s3 = s + white_noise_block(vary=False, inc_ecorr=False)
            models.append(s3(p))

    # set up PTA
    pta = signal_base.PTA(models)

    # set white noise parameters
    if noisedict is None:
        print('No noise dictionary provided!...')
    else:
        noisedict = noisedict
        pta.set_default_params(noisedict)

    return pta


def model_2a_drop_be(psrs, psd='powerlaw', noisedict=None, components=30,
                     gamma_common=None, upper_limit=False, wideband=False,
                     k_threshold=0.5):
    """
    Reads in list of enterprise Pulsar instance and returns a PTA
    instantiated with model 2A from the analysis paper:

    per pulsar:
        1. fixed EFAC per backend/receiver system
        2. fixed EQUAD per backend/receiver system
        3. fixed ECORR per backend/receiver system
        4. Red noise modeled as a power-law with 30 sampling frequencies
        5. Linear timing model.

    global:
        1.Common red noise modeled with user defined PSD with
        30 sampling frequencies. Available PSDs are
        ['powerlaw', 'turnover' 'spectrum']
        2. Optional physical ephemeris modeling.

    :param psd:
        PSD to use for common red noise signal. Available options
        are ['powerlaw', 'turnover' 'spectrum']. 'powerlaw' is default
        value.
    :param noisedict:
        Dictionary of pulsar noise properties. Can provide manually,
        or the code will attempt to find it.
    :param gamma_common:
        Fixed common red process spectral index value. By default we
        vary the spectral index over the range [0, 7].
    :param upper_limit:
        Perform upper limit on common red noise amplitude. By default
        this is set to False. Note that when perfoming upper limits it
        is recommended that the spectral index also be fixed to a specific
        value.
    :param wideband:
        Use wideband par and tim files. Ignore ECORR. Set to False by default.
    :param k_threshold:
        Define threshold for dropout parameter 'k'.
    """

    amp_prior = 'uniform' if upper_limit else 'log-uniform'

    # find the maximum time span to set GW frequency sampling
    Tspan = model_utils.get_tspan(psrs)

    # red noise
    s = red_noise_block(prior=amp_prior, Tspan=Tspan, components=components)

    # common red noise block
    s += common_red_noise_block(psd=psd, prior=amp_prior, Tspan=Tspan,
                                components=components, gamma_val=gamma_common,
                                name='gw')

    # ephemeris model
    s += Dropout_PhysicalEphemerisSignal(use_epoch_toas=True,
                                         k_threshold=k_threshold)

    # timing model
    s += gp_signals.TimingModel()

    # adding white-noise, and acting on psr objects
    models = []
    for p in psrs:
        if 'NANOGrav' in p.flags['pta'] and not wideband:
            s2 = s + white_noise_block(vary=False, inc_ecorr=True)
            models.append(s2(p))
        else:
            s3 = s + white_noise_block(vary=False, inc_ecorr=False)
            models.append(s3(p))

    # set up PTA
    pta = signal_base.PTA(models)

    # set white noise parameters
    if noisedict is None:
        print('No noise dictionary provided!...')
    else:
        noisedict = noisedict
        pta.set_default_params(noisedict)

    return pta


def model_2a_drop_crn(psrs, psd='powerlaw', noisedict=None, components=30,
                      gamma_common=None, upper_limit=False, bayesephem=False,
                      wideband=False, k_threshold=0.5):
    """
    Reads in list of enterprise Pulsar instance and returns a PTA
    instantiated with model 2A from the analysis paper:

    per pulsar:
        1. fixed EFAC per backend/receiver system
        2. fixed EQUAD per backend/receiver system
        3. fixed ECORR per backend/receiver system
        4. Red noise modeled as a power-law with 30 sampling frequencies
        5. Linear timing model.

    global:
        1.Common red noise modeled with user defined PSD with
        30 sampling frequencies. Available PSDs are
        ['powerlaw', 'turnover' 'spectrum']
        2. Optional physical ephemeris modeling.

    :param psd:
        PSD to use for common red noise signal. Available options
        are ['powerlaw', 'turnover' 'spectrum']. 'powerlaw' is default
        value.
    :param noisedict:
        Dictionary of pulsar noise properties. Can provide manually,
        or the code will attempt to find it.
    :param gamma_common:
        Fixed common red process spectral index value. By default we
        vary the spectral index over the range [0, 7].
    :param upper_limit:
        Perform upper limit on common red noise amplitude. By default
        this is set to False. Note that when perfoming upper limits it
        is recommended that the spectral index also be fixed to a specific
        value.
    :param bayesephem:
        Include BayesEphem model. Set to False by default
    :param wideband:
        Use wideband par and tim files. Ignore ECORR. Set to False by default.
    """

    amp_prior = 'uniform' if upper_limit else 'log-uniform'

    # find the maximum time span to set GW frequency sampling
    Tspan = model_utils.get_tspan(psrs)

    # red noise
    s = red_noise_block(prior=amp_prior, Tspan=Tspan, components=components)

    # common red noise block
    amp_name = '{}_log10_A'.format('gw')
    if amp_prior == 'uniform':
        log10_Agw = parameter.LinearExp(-18, -11)(amp_name)
    elif amp_prior == 'log-uniform' and gamma_common is not None:
        if np.abs(gamma_common - 4.33) < 0.1:
            log10_Agw = parameter.Uniform(-18, -14)(amp_name)
        else:
            log10_Agw = parameter.Uniform(-18, -11)(amp_name)
    else:
        log10_Agw = parameter.Uniform(-18, -11)(amp_name)

    gam_name = '{}_gamma'.format('gw')
    if gamma_common is not None:
        gamma_gw = parameter.Constant(gamma_common)(gam_name)
    else:
        gamma_gw = parameter.Uniform(0, 7)(gam_name)

    k_drop = parameter.Uniform(0.0, 1.0) # per-pulsar

    drop_pl = dropout_powerlaw(log10_A=log10_Agw, gamma=gamma_gw,
                               k_drop=k_drop, k_threshold=k_threshold)
    crn = gp_signals.FourierBasisGP(drop_pl, components=components,
                                    Tspan=Tspan, name='gw')
    s += crn

    # ephemeris model
    s += Dropout_PhysicalEphemerisSignal(use_epoch_toas=True)

    # timing model
    s += gp_signals.TimingModel()

    # adding white-noise, and acting on psr objects
    models = []
    for p in psrs:
        if 'NANOGrav' in p.flags['pta'] and not wideband:
            s2 = s + white_noise_block(vary=False, inc_ecorr=True)
            models.append(s2(p))
        else:
            s3 = s + white_noise_block(vary=False, inc_ecorr=False)
            models.append(s3(p))

    # set up PTA
    pta = signal_base.PTA(models)

    # set white noise parameters
    if noisedict is None:
        print('No noise dictionary provided!...')
    else:
        noisedict = noisedict
        pta.set_default_params(noisedict)

    return pta


## Does not yet work with IPTA datasets due to white-noise modeling issues.
def model_chromatic(psrs, psd='powerlaw', noisedict=None, components=30,
                    gamma_common=None, upper_limit=False, bayesephem=False,
                    wideband=False,
                    idx=4, chromatic_psd='powerlaw', c_psrs=['J1713+0747']):
    """
    Reads in list of enterprise Pulsar instance and returns a PTA
    instantiated with model 2A from the analysis paper + additional
    chromatic noise for given pulsars

    per pulsar:
        1. fixed EFAC per backend/receiver system
        2. fixed EQUAD per backend/receiver system
        3. fixed ECORR per backend/receiver system
        4. Red noise modeled as a power-law with 30 sampling frequencies
        5. Linear timing model.
        6. Chromatic noise for given pulsar list

    global:
        1.Common red noise modeled with user defined PSD with
        30 sampling frequencies. Available PSDs are
        ['powerlaw', 'turnover' 'spectrum']
        2. Optional physical ephemeris modeling.

    :param psd:
        PSD to use for common red noise signal. Available options
        are ['powerlaw', 'turnover' 'spectrum']. 'powerlaw' is default
        value.
    :param noisedict:
        Dictionary of pulsar noise properties. Can provide manually,
        or the code will attempt to find it.
    :param gamma_common:
        Fixed common red process spectral index value. By default we
        vary the spectral index over the range [0, 7].
    :param upper_limit:
        Perform upper limit on common red noise amplitude. By default
        this is set to False. Note that when perfoming upper limits it
        is recommended that the spectral index also be fixed to a specific
        value.
    :param bayesephem:
        Include BayesEphem model. Set to False by default
    :param wideband:
        Use wideband par and tim files. Ignore ECORR. Set to False by default.
    :param idx:
        Index of chromatic process (i.e DM is 2, scattering would be 4). If
        set to `vary` then will vary from 0 - 6 (This will be VERY slow!)
    :param chromatic_psd:
        PSD to use for chromatic noise. Available options
        are ['powerlaw', 'turnover' 'spectrum']. 'powerlaw' is default
        value.
    :param c_psrs:
        List of pulsars to use chromatic noise. 'all' will use all pulsars
    """

    amp_prior = 'uniform' if upper_limit else 'log-uniform'

    # find the maximum time span to set GW frequency sampling
    Tspan = model_utils.get_tspan(psrs)

    # white noise
    s = white_noise_block(vary=False, wideband=wideband)

    # red noise
    s += red_noise_block(prior=amp_prior, Tspan=Tspan, components=components)

    # common red noise block
    s += common_red_noise_block(psd=psd, prior=amp_prior, Tspan=Tspan,
                                components=components, gamma_val=gamma_common,
                                name='gw')

    # ephemeris model
    if bayesephem:
        s += deterministic_signals.PhysicalEphemerisSignal(use_epoch_toas=True)

    # timing model
    s += gp_signals.TimingModel()

    # chromatic noise
    sc = chromatic_noise_block(psd=chromatic_psd, idx=idx)
    if c_psrs == 'all':
        s += sc
        models = [s(psr) for psr in psrs]
    elif len(c_psrs) > 0:
        models = []
        for psr in psrs:
            if psr.name in c_psrs:
                print('Adding chromatic model to PSR {}'.format(psr.name))
                snew = s + sc
                models.append(snew(psr))
            else:
                models.append(s(psr))

    # set up PTA
    pta = signal_base.PTA(models)

    # set white noise parameters
    if noisedict is None:
        print('No noise dictionary provided!...')
    else:
        noisedict = noisedict
        pta.set_default_params(noisedict)

    return pta


def model_bwm(psrs, noisedict=None, tm_svd=False,
              Tmin_bwm=None, Tmax_bwm=None, skyloc=None,
              red_psd='powerlaw', components=30,
              dm_var=False, dm_psd='powerlaw', dm_annual=False,
              upper_limit=False, bayesephem=False, wideband=False):
    """
    Reads in list of enterprise Pulsar instance and returns a PTA
    instantiated with BWM model:

    per pulsar:
        1. fixed EFAC per backend/receiver system
        2. fixed EQUAD per backend/receiver system
        3. fixed ECORR per backend/receiver system (if NG channelized)
        4. Red noise modeled by a specified psd
        5. Linear timing model.
        6. Optional DM-variation modeling
    global:
        1. Deterministic GW burst with memory signal.
        2. Optional physical ephemeris modeling.

    :param psrs:
        list of enterprise.Pulsar objects for PTA
    :param noisedict:
        Dictionary of pulsar noise properties for fixed white noise.
        Can provide manually, or the code will attempt to find it.
    :param tm_svd:
        boolean for svd-stabilised timing model design matrix
    :param Tmin_bwm:
        Min time to search for BWM (MJD). If omitted, uses first TOA.
    :param Tmax_bwm:
        Max time to search for BWM (MJD). If omitted, uses last TOA.
    :param skyloc:
        Fixed sky location of BWM signal search as [cos(theta), phi].
        Search over sky location if ``None`` given.
    :param red_psd:
        PSD to use for per pulsar red noise. Available options
        are ['powerlaw', 'turnover', tprocess, 'spectrum'].
    :param components:
        number of modes in Fourier domain processes (red noise, DM
        variations, etc)
    :param dm_var:
        include gaussian process DM variations
    :param dm_psd:
        power-spectral density for gp DM variations
    :param dm_annual:
        include a yearly period DM variation
    :param upper_limit:
        Perform upper limit on BWM amplitude. By default this is
        set to False for a 'detection' run.
    :param bayesephem:
        Include BayesEphem model.
    :return: instantiated enterprise.PTA object
    """

    amp_prior = 'uniform' if upper_limit else 'log-uniform'

    # find the maximum time span to set frequency sampling
    tmin = np.min([p.toas.min() for p in psrs])
    tmax = np.max([p.toas.max() for p in psrs])
    Tspan = tmax - tmin

    if Tmin_bwm == None:
        Tmin_bwm = tmin/const.day
    if Tmax_bwm == None:
        Tmax_bwm = tmax/const.day

    # red noise
    s = red_noise_block(prior=amp_prior, psd=red_psd, Tspan=Tspan, components=components)

    # DM variations
    if dm_var:
        s += dm_noise_block(psd=dm_psd, prior=amp_prior, components=components,
                            gamma_val=None)
        if dm_annual:
            s += dm_annual_signal()

        # DM exponential dip for J1713's DM event
        dmexp = dm_exponential_dip(tmin=54500, tmax=54900)

    # GW BWM signal block
    s += bwm_block(Tmin_bwm, Tmax_bwm, amp_prior=amp_prior,
                   skyloc=skyloc, name='bwm')

    # ephemeris model
    if bayesephem:
        s += deterministic_signals.PhysicalEphemerisSignal(use_epoch_toas=True)

    # timing model
    s += gp_signals.TimingModel(use_svd=tm_svd)

    # adding white-noise, and acting on psr objects
    models = []
    for p in psrs:
        if 'NANOGrav' in p.flags['pta'] and not wideband:
            s2 = s + white_noise_block(vary=False, inc_ecorr=True)
            if dm_var and 'J1713+0747' == p.name:
                s2 += dmexp
            models.append(s2(p))
        else:
            s3 = s + white_noise_block(vary=False, inc_ecorr=False)
            if dm_var and 'J1713+0747' == p.name:
                s3 += dmexp
            models.append(s3(p))

    # set up PTA
    pta = signal_base.PTA(models)

    # set white noise parameters
    if noisedict is None:
        print('No noise dictionary provided!...')
    else:
        noisedict = noisedict
        pta.set_default_params(noisedict)

    return pta


def model_cw(psrs, upper_limit=False,
             noisedict=None, rn_psd='powerlaw', components=30,
             bayesephem=False, skyloc=None, log10_F=None, ecc=False,
             psrTerm=False, wideband=False):
    """
    Reads in list of enterprise Pulsar instance and returns a PTA
    instantiated with CW model:
    per pulsar:
        1. fixed EFAC per backend/receiver system
        2. fixed EQUAD per backend/receiver system
        3. fixed ECORR per backend/receiver system
        4. Red noise modeled as a power-law with 30 sampling frequencies
        5. Linear timing model.
    global:
        1. Deterministic CW signal.
        2. Optional physical ephemeris modeling.
    :param upper_limit:
        Perform upper limit on common red noise amplitude. By default
        this is set to False. Note that when perfoming upper limits it
        is recommended that the spectral index also be fixed to a specific
        value.
    :param rn_psd:
        psd to use in red_noise_block()
    :param bayesephem:
        Include BayesEphem model. Set to False by default
    :param skyloc:
        Fixed sky location of CW signal search as [cos(theta), phi].
        Search over sky location if ``None`` given.
    :param log10_F:
        Fixed frequency of CW signal search.
        Search over frequency if ``None`` given.
    :param ecc:
        boolean or float
        if boolean: include/exclude eccentricity in search
        if float: use fixed eccentricity with eccentric model
    :psrTerm:
        boolean, include/exclude pulsar term in search
    """

    amp_prior = 'uniform' if upper_limit else 'log-uniform'

    # find the maximum time span to set GW frequency sampling
    tmin = np.min([p.toas.min() for p in psrs])
    tmax = np.max([p.toas.max() for p in psrs])
    Tspan = tmax - tmin

    # red noise
    s = red_noise_block(prior=amp_prior,
                        psd=rn_psd, Tspan=Tspan, components=components)

    # GW CW signal block
    if not ecc:
        s += cw_block_circ(amp_prior=amp_prior,
                           skyloc=skyloc, log10_fgw=log10_F,
                           psrTerm=psrTerm, tref=tmin, name='cw')
    else:
        if type(ecc) is not float:
            ecc = None
        s += cw_block_ecc(amp_prior=amp_prior,
                          skyloc=skyloc, log10_F=log10_F, ecc=ecc,
                          psrTerm=psrTerm, tref=tmin, name='cw')

    # ephemeris model
    if bayesephem:
        s += deterministic_signals.PhysicalEphemerisSignal(use_epoch_toas=True)

    # timing model
    s += gp_signals.TimingModel()

    # adding white-noise, and acting on psr objects
    models = []
    for p in psrs:
        if 'NANOGrav' in p.flags['pta'] and not wideband:
            s2 = s + white_noise_block(vary=False, inc_ecorr=True, gp_ecorr=True)
            models.append(s2(p))
        else:
            s3 = s + white_noise_block(vary=False, inc_ecorr=False)
            models.append(s3(p))

    # set up PTA
    pta = signal_base.PTA(models)

    # set white noise parameters
    if noisedict is None:
        print('No noise dictionary provided!...')
    else:
        noisedict = noisedict
        pta.set_default_params(noisedict)

    return pta<|MERGE_RESOLUTION|>--- conflicted
+++ resolved
@@ -321,11 +321,7 @@
 
 def InvGammaSampler(alpha=1, gamma=1, size=None):
     """Sampling function for Uniform parameters."""
-<<<<<<< HEAD
-    return scipy.stats.invgamma.rvs(scale=gamma, size=size)
-=======
     return scipy.stats.invgamma.rvs(alpha, scale=gamma, size=size)
->>>>>>> 2428c66d
 
 def InvGamma(alpha=1, gamma=1, size=None):
     """Class factory for Inverse Gamma parameters."""

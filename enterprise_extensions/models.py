--- conflicted
+++ resolved
@@ -32,16 +32,10 @@
                           is_wideband=False, use_dmdata=False,
                           dmjump_var=False, gamma_val=None, dm_var=False,
                           dm_type='gp', dmgp_kernel='diag', dm_psd='powerlaw',
-<<<<<<< HEAD
-                          dm_nondiag_kernel='periodic', dmx_data=None, dm_dt=15,
-                          dm_annual=False, gamma_dm_val=None, chrom_gp=False,
-                          chrom_gp_kernel='nondiag', chrom_dt=15,
-=======
                           dm_nondiag_kernel='periodic', dmx_data=None,
                           dm_annual=False, gamma_dm_val=None,
                           dm_dt=15, dm_df=200,
                           chrom_gp=False, chrom_gp_kernel='nondiag',
->>>>>>> 2e1fd7eb
                           chrom_psd='powerlaw', chrom_idx=4, chrom_quad=False,
                           chrom_kernel='periodic',
                           chrom_dt=15, chrom_df=200,
@@ -227,12 +221,8 @@
             elif dmgp_kernel == 'nondiag':
                 s += dm_noise_block(gp_kernel=dmgp_kernel,
                                     nondiag_kernel=dm_nondiag_kernel,
-<<<<<<< HEAD
-                                    coefficients=coefficients, dm_dt=dm_dt)
-=======
                                     dt=dm_dt, df=dm_df,
                                     coefficients=coefficients)
->>>>>>> 2e1fd7eb
         elif dm_type == 'dmx':
             s += chrom.dmx_signal(dmx_data=dmx_data[psr.name])
         if dm_annual:
@@ -242,15 +232,9 @@
                                        psd=chrom_psd, idx=chrom_idx,
                                        components=components,
                                        nondiag_kernel=chrom_kernel,
-<<<<<<< HEAD
-                                       coefficients=coefficients,
-                                       chrom_dt=chrom_dt,
-                                       include_quadratic=chrom_quad)
-=======
                                        dt=chrom_dt, df=chrom_df,
                                        include_quadratic=chrom_quad,
                                        coefficients=coefficients)
->>>>>>> 2e1fd7eb
 
         if dm_expdip:
             if dm_expdip_tmin is None and dm_expdip_tmax is None:
@@ -327,14 +311,9 @@
     if extra_sigs is not None:
         s += extra_sigs
     # adding white-noise, and acting on psr objects
-<<<<<<< HEAD
     if ('NANOGrav' in psr.flags['pta'] or 'CHIME' in psr.flags['f']) and not is_wideband:
-        s2 = s + white_noise_block(vary=white_vary, inc_ecorr=True)
-=======
-    if 'NANOGrav' in psr.flags['pta'] and not is_wideband:
         s2 = s + white_noise_block(vary=white_vary, inc_ecorr=True,
                                    select=select)
->>>>>>> 2e1fd7eb
         model = s2(psr)
         if psr_model:
             Model = s2
@@ -479,16 +458,10 @@
 def model_2a(psrs, psd='powerlaw', noisedict=None, components=30,
              n_rnfreqs=None, n_gwbfreqs=None, gamma_common=None,
              delta_common=None, upper_limit=False, bayesephem=False,
-<<<<<<< HEAD
-             be_type='setIII',  select='backend', rn_psrs='all',
-             white_vary=False, is_wideband=False,
-             use_dmdata=False, pshift=False, pseed=None, psr_models=False):
-=======
-             be_type='orbel', white_vary=False, is_wideband=False,
-             use_dmdata=False, select='backend',
+             be_type='setIII', white_vary=False, is_wideband=False,
+             use_dmdata=False, select='backend', rn_psrs='all',
              pshift=False, pseed=None, psr_models=False,
              tm_marg=False, dense_like=False):
->>>>>>> 2e1fd7eb
     """
     Reads in list of enterprise Pulsar instance and returns a PTA
     instantiated with model 2A from the analysis paper:
@@ -584,11 +557,7 @@
             s = gp_signals.TimingModel()
 
     # red noise
-<<<<<<< HEAD
     rn = red_noise_block(prior=amp_prior, Tspan=Tspan, components=n_rnfreqs)
-=======
-    s += red_noise_block(prior=amp_prior, Tspan=Tspan, components=n_rnfreqs)
->>>>>>> 2e1fd7eb
 
     # common red noise block
     s = common_red_noise_block(psd=psd, prior=amp_prior, Tspan=Tspan,
@@ -616,20 +585,12 @@
         else:
             ss = s
         if 'NANOGrav' in p.flags['pta'] and not is_wideband:
-<<<<<<< HEAD
-            s2 = ss + white_noise_block(vary=False, inc_ecorr=True,
-                                       select=select)
+            s2 = ss + white_noise_block(vary=white_vary, inc_ecorr=True,
+                                        select=select)
             models.append(s2(p))
         else:
-            s3 = ss + white_noise_block(vary=False, inc_ecorr=False,
-=======
-            s2 = s + white_noise_block(vary=white_vary, inc_ecorr=True,
-                                       select=select)
-            models.append(s2(p))
-        else:
-            s3 = s + white_noise_block(vary=white_vary, inc_ecorr=False,
->>>>>>> 2e1fd7eb
-                                       select=select)
+            s3 = ss + white_noise_block(vary=white_vary, inc_ecorr=False,
+                                        select=select)
             models.append(s3(p))
 
     # set up PTA
@@ -670,11 +631,8 @@
                   dm_var=False, dm_type='gp', dm_psd='powerlaw', dm_components=30,
                   upper_limit_dm=None, dm_annual=False, dm_chrom=False, dmchrom_psd='powerlaw',
                   dmchrom_idx=4, gequad=False, coefficients=False, pshift=False,
-<<<<<<< HEAD
-                  rn_psrs='all', delta_common=None, select='backend', names=None):
-=======
-                  select='backend', tm_marg=False, dense_like=False):
->>>>>>> 2e1fd7eb
+                  select='backend', tm_marg=False, dense_like=False,
+                  rn_psrs='all', delta_common=None):
     """
     Reads in list of enterprise Pulsar instances and returns a PTA
     object instantiated with user-supplied options.
@@ -883,15 +841,6 @@
 
     # common red noise block
     crn = []
-<<<<<<< HEAD
-    if names is None:
-        names = ['gw_{}'.format(elem) for elem in orf.split(',')]
-
-    for nm, elem in zip(names,orf.split(',')):
-        crn.append(common_red_noise_block(psd=common_psd, prior=amp_prior_common, Tspan=Tspan,
-                                          components=common_components, gamma_val=gamma_common,
-                                          delta_val=delta_common, orf=elem, name=nm,
-=======
     if orf_names is None:
         orf_names = orf
     for elem, elem_name in zip(orf.split(','), orf_names.split(',')):
@@ -904,7 +853,6 @@
                                           log10_A_val=log10_A_val, gamma_val=gamma_common,
                                           delta_val=None, orf=elem, name='gw_{}'.format(elem_name),
                                           orf_ifreq=orf_ifreq, leg_lmax=leg_lmax,
->>>>>>> 2e1fd7eb
                                           coefficients=coefficients, pshift=pshift, pseed=None))
         # orf_ifreq only affects freq_hd model.
         # leg_lmax only affects (zero_diag_)legendre_orf model.
@@ -945,12 +893,8 @@
         else:
             ss = s
         if 'NANOGrav' in p.flags['pta'] and not is_wideband:
-<<<<<<< HEAD
-            s2 = ss + white_noise_block(vary=white_vary, inc_ecorr=True)
-=======
-            s2 = s + white_noise_block(vary=white_vary, inc_ecorr=True,
-                                       select=select)
->>>>>>> 2e1fd7eb
+            s2 = ss + white_noise_block(vary=white_vary, inc_ecorr=True,
+                                        select=select)
             if gequad:
                 s2 += white_signals.EquadNoise(log10_equad=parameter.Uniform(-8.5, -5),
                                                selection=selections.Selection(selections.no_selection),
@@ -964,12 +908,8 @@
             else:
                 models.append(s2(p))
         else:
-<<<<<<< HEAD
-            s4 = ss + white_noise_block(vary=white_vary, inc_ecorr=False)
-=======
-            s4 = s + white_noise_block(vary=white_vary, inc_ecorr=False,
-                                       select=select)
->>>>>>> 2e1fd7eb
+            s4 = ss + white_noise_block(vary=white_vary, inc_ecorr=False,
+                                        select=select)
             if gequad:
                 s4 += white_signals.EquadNoise(log10_equad=parameter.Uniform(-8.5, -5),
                                                selection=selections.Selection(selections.no_selection),
@@ -1459,27 +1399,6 @@
 
     if n_rnfreqs is None:
         n_rnfreqs = components
-<<<<<<< HEAD
-
-    # common red noise block
-    s = common_red_noise_block(psd=psd, prior=amp_prior, Tspan=Tspan,
-                                components=n_gwbfreqs, gamma_val=gamma_common,
-                                delta_val=delta_common,
-                                orf='hd', name='gw', pshift=pshift, pseed=pseed)
-
-    # intrinsic red noise
-    rn = red_noise_block(psd='infinitepower' if correlationsonly else 'powerlaw',
-                         prior=amp_prior,
-                         Tspan=Tspan, components=n_rnfreqs)
-    if isinstance(rn_psrs, str) and rn_psrs=='all':
-        s += rn
-
-    # ephemeris model
-    if bayesephem:
-        s += deterministic_signals.PhysicalEphemerisSignal(use_epoch_toas=True,
-                model=be_type)
-=======
->>>>>>> 2e1fd7eb
 
     # timing model
     if (is_wideband and use_dmdata):
@@ -1505,7 +1424,7 @@
             s = gp_signals.TimingModel()
 
     # red noise
-    s += red_noise_block(psd='infinitepower' if correlationsonly else 'powerlaw',
+    rn = red_noise_block(psd='infinitepower' if correlationsonly else 'powerlaw',
                          prior=amp_prior,
                          Tspan=Tspan, components=n_rnfreqs)
 
@@ -1532,19 +1451,10 @@
             ss = s
 
         if 'NANOGrav' in p.flags['pta'] and not is_wideband:
-<<<<<<< HEAD
             s2 = ss + white_noise_block(vary=False, inc_ecorr=True)
             models.append(s2(p))
         else:
             s3 = ss + white_noise_block(vary=False, inc_ecorr=False)
-=======
-            s2 = s + white_noise_block(vary=white_vary, inc_ecorr=True,
-                                       select=select)
-            models.append(s2(p))
-        else:
-            s3 = s + white_noise_block(vary=white_vary, inc_ecorr=False,
-                                       select=select)
->>>>>>> 2e1fd7eb
             models.append(s3(p))
 
     if psr_models:

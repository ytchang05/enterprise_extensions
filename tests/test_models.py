#!/usr/bin/env python
# -*- coding: utf-8 -*-

"""Tests for `enterprise_extensions` package."""

import pytest
import pickle, json, os
import logging
from enterprise_extensions import models, model_utils, sampler

testdir = os.path.dirname(os.path.abspath(__file__))
datadir = os.path.join(testdir, 'data')


psr_names = ['J0613-0200','J1713+0747','J1909-3744']

with open(datadir+'/ng11yr_noise.json','r') as fin:
    noise_dict = json.load(fin)

@pytest.fixture
def dmx_psrs(caplog):
    """Sample pytest fixture.

    See more at: http://doc.pytest.org/en/latest/fixture.html
    """
    caplog.set_level(logging.CRITICAL)
    psrs = []
    for p in psr_names:
        with open(datadir+'/{0}_ng9yr_dmx_DE436_epsr.pkl'.format(p),'rb') as fin:
            psrs.append(pickle.load(fin))

    return psrs

@pytest.fixture
def nodmx_psrs(caplog):
    """Sample pytest fixture.

    See more at: http://doc.pytest.org/en/latest/fixture.html
    """
    caplog.set_level(logging.CRITICAL)
    psrs = []
    for p in psr_names:
        with open(datadir+'/{0}_ng9yr_nodmx_DE436_epsr.pkl'.format(p),'rb') as fin:
            psrs.append(pickle.load(fin))

    return psrs

def test_model_singlepsr_noise(nodmx_psrs,caplog):
    # caplog.set_level(logging.CRITICAL)
    m=models.model_singlepsr_noise(nodmx_psrs[1])
    assert hasattr(m,'get_lnlikelihood')

def test_model_singlepsr_noise_sw(nodmx_psrs,caplog):
    # caplog.set_level(logging.CRITICAL)
    m=models.model_singlepsr_noise(nodmx_psrs[1], dm_sw_deter=True,
                                   dm_sw_gp=True)
    assert hasattr(m,'get_lnlikelihood')
    x0 = {pname:p.sample() for pname,p in zip(m.param_names, m.params)}
    m.get_lnlikelihood(x0)

def test_model_singlepsr_noise_dip_cusp(nodmx_psrs,caplog):
    # caplog.set_level(logging.CRITICAL)
    dip_kwargs = {'dm_expdip':True,
                  'dmexp_sign': 'negative',
                  'num_dmdips':2,
                  'dm_cusp_idx':[2,4],
                  'dm_expdip_tmin':[54700,57450],
                  'dm_expdip_tmax':[54850,57560],
                  'dmdip_seqname':['1st_ism','2nd_ism'],
                  'dm_cusp':False,
                  'dm_cusp_sign':'negative',
                  'dm_cusp_idx':[2,4],
                  'dm_cusp_sym':False,
                  'dm_cusp_tmin':None,
                  'dm_cusp_tmax':None,
                  'num_dm_cusps':2,
                  'dm_dual_cusp':True,
                  'dm_dual_cusp_tmin':[54700,57450],
                  'dm_dual_cusp_tmax':[54850,57560],}
    m=models.model_singlepsr_noise(nodmx_psrs[1], dm_sw_deter=True,
                                   dm_sw_gp=True,**dip_kwargs)
    assert hasattr(m,'get_lnlikelihood')
    x0 = {pname:p.sample() for pname,p in zip(m.param_names, m.params)}
    m.get_lnlikelihood(x0)

def test_model_singlepsr_noise_chrom_nondiag(nodmx_psrs,caplog):
    # caplog.set_level(logging.CRITICAL)
    m=models.model_singlepsr_noise(nodmx_psrs[1], chrom_gp=True)
    assert hasattr(m,'get_lnlikelihood')
    x0 = {pname:p.sample() for pname,p in zip(m.param_names, m.params)}
    m.get_lnlikelihood(x0)

def test_model_singlepsr_noise_chrom_diag(nodmx_psrs,caplog):
    # caplog.set_level(logging.CRITICAL)
    m=models.model_singlepsr_noise(nodmx_psrs[1], chrom_gp=True,
                                   chrom_gp_kernel='diag')
    assert hasattr(m,'get_lnlikelihood')
    x0 = {pname:p.sample() for pname,p in zip(m.param_names, m.params)}
    m.get_lnlikelihood(x0)

def test_model1(dmx_psrs,caplog):
    # caplog.set_level(logging.CRITICAL)
    m1=models.model_1(dmx_psrs,noisedict=noise_dict)
    assert hasattr(m1,'get_lnlikelihood')

@pytest.mark.filterwarnings('ignore::DeprecationWarning')
def test_model1(dmx_psrs,caplog):
    # caplog.set_level(logging.CRITICAL)
    m1=models.model_1(dmx_psrs,noisedict=noise_dict)
    assert hasattr(m1,'get_lnlikelihood')

@pytest.mark.filterwarnings('ignore::DeprecationWarning')
def test_model2a(dmx_psrs,caplog):
    caplog.set_level(logging.CRITICAL)
    m2a=models.model_2a(dmx_psrs,noisedict=noise_dict)
    assert hasattr(m2a,'get_lnlikelihood')

@pytest.mark.filterwarnings('ignore::DeprecationWarning')
<<<<<<< HEAD
def test_model2a_rn_psr(dmx_psrs,caplog):
    caplog.set_level(logging.CRITICAL)
    m2a=models.model_2a(dmx_psrs, rn_psrs=[dmx_psrs[0].name],
                        noisedict=noise_dict)
=======
def test_model2a_pshift(dmx_psrs,caplog):
    caplog.set_level(logging.CRITICAL)
    m2a=models.model_2a(dmx_psrs,noisedict=noise_dict,pshift=True,pseed=42)
    assert hasattr(m2a,'get_lnlikelihood')

@pytest.mark.filterwarnings('ignore::DeprecationWarning')
def test_model2a_5gwb(dmx_psrs,caplog):
    caplog.set_level(logging.CRITICAL)
    m2a=models.model_2a(dmx_psrs, n_gwbfreqs=5, noisedict=noise_dict)
>>>>>>> 4617716c
    assert hasattr(m2a,'get_lnlikelihood')

@pytest.mark.filterwarnings('ignore::DeprecationWarning')
def test_model2b(dmx_psrs,caplog):
    caplog.set_level(logging.CRITICAL)
    m2b=models.model_2b(dmx_psrs,noisedict=noise_dict)
    assert hasattr(m2b,'get_lnlikelihood')

@pytest.mark.filterwarnings('ignore::DeprecationWarning')
def test_model2c(dmx_psrs,caplog):
    caplog.set_level(logging.CRITICAL)
    m2c=models.model_2c(dmx_psrs,noisedict=noise_dict)
    assert hasattr(m2c,'get_lnlikelihood')

@pytest.mark.filterwarnings('ignore::DeprecationWarning')
def test_model2d(dmx_psrs,caplog):
    caplog.set_level(logging.CRITICAL)
    m2d=models.model_2d(dmx_psrs,noisedict=noise_dict)
    assert hasattr(m2d,'get_lnlikelihood')

@pytest.mark.filterwarnings('ignore::DeprecationWarning')
def test_model3a(dmx_psrs,caplog):
    caplog.set_level(logging.CRITICAL)
    m3a=models.model_3a(dmx_psrs,noisedict=noise_dict)
    assert hasattr(m3a,'get_lnlikelihood')

@pytest.mark.filterwarnings('ignore::DeprecationWarning')
<<<<<<< HEAD
def test_model3a_rn_psr(dmx_psrs,caplog):
    caplog.set_level(logging.CRITICAL)
    m3a=models.model_3a(dmx_psrs,rn_psrs=[dmx_psrs[0].name],
                        noisedict=noise_dict)
=======
def test_model3a_pshift(dmx_psrs,caplog):
    caplog.set_level(logging.CRITICAL)
    m3a=models.model_3a(dmx_psrs,noisedict=noise_dict,pshift=True,pseed=42)
    assert hasattr(m3a,'get_lnlikelihood')

@pytest.mark.filterwarnings('ignore::DeprecationWarning')
def test_model3a_5rnfreqs(dmx_psrs,caplog):
    caplog.set_level(logging.CRITICAL)
    m3a=models.model_3a(dmx_psrs, n_rnfreqs=5, noisedict=noise_dict)
>>>>>>> 4617716c
    assert hasattr(m3a,'get_lnlikelihood')

@pytest.mark.filterwarnings('ignore::DeprecationWarning')
def test_model3b(dmx_psrs,caplog):
    caplog.set_level(logging.CRITICAL)
    m3b=models.model_3b(dmx_psrs)
    assert hasattr(m3b,'get_lnlikelihood')

@pytest.mark.filterwarnings('ignore::DeprecationWarning')
def test_model3c(dmx_psrs,caplog):
    caplog.set_level(logging.CRITICAL)
    m3c=models.model_3c(dmx_psrs,noisedict=noise_dict)
    assert hasattr(m3c,'get_lnlikelihood')

@pytest.mark.filterwarnings('ignore::DeprecationWarning')
def test_model3d(dmx_psrs,caplog):
    caplog.set_level(logging.CRITICAL)
    m3d=models.model_3d(dmx_psrs,noisedict=noise_dict)
    assert hasattr(m3d,'get_lnlikelihood')

@pytest.mark.filterwarnings('ignore::DeprecationWarning')
def test_jumpproposal(dmx_psrs,caplog):
    m2a=models.model_2a(dmx_psrs,noisedict=noise_dict)
    jp=sampler.JumpProposal(m2a)
    assert jp.draw_from_prior.__name__ == 'draw_from_prior'
    assert jp.draw_from_signal_prior.__name__ == 'draw_from_signal_prior'
    assert (jp.draw_from_par_prior('J1713+0747').__name__ ==
            'draw_from_J1713+0747_prior')
    assert (jp.draw_from_par_log_uniform({'gw':(-20,-10)}).__name__ ==
            'draw_from_gw_log_uniform')
    assert (jp.draw_from_signal('red noise').__name__ ==
            'draw_from_red noise_signal')<|MERGE_RESOLUTION|>--- conflicted
+++ resolved
@@ -116,12 +116,12 @@
     assert hasattr(m2a,'get_lnlikelihood')
 
 @pytest.mark.filterwarnings('ignore::DeprecationWarning')
-<<<<<<< HEAD
 def test_model2a_rn_psr(dmx_psrs,caplog):
     caplog.set_level(logging.CRITICAL)
     m2a=models.model_2a(dmx_psrs, rn_psrs=[dmx_psrs[0].name],
                         noisedict=noise_dict)
-=======
+
+@pytest.mark.filterwarnings('ignore::DeprecationWarning')
 def test_model2a_pshift(dmx_psrs,caplog):
     caplog.set_level(logging.CRITICAL)
     m2a=models.model_2a(dmx_psrs,noisedict=noise_dict,pshift=True,pseed=42)
@@ -131,7 +131,7 @@
 def test_model2a_5gwb(dmx_psrs,caplog):
     caplog.set_level(logging.CRITICAL)
     m2a=models.model_2a(dmx_psrs, n_gwbfreqs=5, noisedict=noise_dict)
->>>>>>> 4617716c
+
     assert hasattr(m2a,'get_lnlikelihood')
 
 @pytest.mark.filterwarnings('ignore::DeprecationWarning')
@@ -159,12 +159,12 @@
     assert hasattr(m3a,'get_lnlikelihood')
 
 @pytest.mark.filterwarnings('ignore::DeprecationWarning')
-<<<<<<< HEAD
 def test_model3a_rn_psr(dmx_psrs,caplog):
     caplog.set_level(logging.CRITICAL)
     m3a=models.model_3a(dmx_psrs,rn_psrs=[dmx_psrs[0].name],
                         noisedict=noise_dict)
-=======
+
+@pytest.mark.filterwarnings('ignore::DeprecationWarning')
 def test_model3a_pshift(dmx_psrs,caplog):
     caplog.set_level(logging.CRITICAL)
     m3a=models.model_3a(dmx_psrs,noisedict=noise_dict,pshift=True,pseed=42)
@@ -174,7 +174,7 @@
 def test_model3a_5rnfreqs(dmx_psrs,caplog):
     caplog.set_level(logging.CRITICAL)
     m3a=models.model_3a(dmx_psrs, n_rnfreqs=5, noisedict=noise_dict)
->>>>>>> 4617716c
+
     assert hasattr(m3a,'get_lnlikelihood')
 
 @pytest.mark.filterwarnings('ignore::DeprecationWarning')
